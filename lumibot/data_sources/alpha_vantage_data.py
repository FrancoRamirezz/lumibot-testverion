--- conflicted
+++ resolved
@@ -39,11 +39,8 @@
     def _pull_source_symbol_bars(
         self, asset, length, timestep=MIN_TIMESTEP, timeshift=None
     ):
-<<<<<<< HEAD
-        ts = TimeSeries(key=credentials.AlphaVantageConfig.API_KEY)
-=======
+
         ts = TimeSeries(key=self.config.API_KEY)
->>>>>>> ef1ee138
         # Get json object with the intraday data and another with the call's metadata
 
         # TODO: make sure this grabs the correct days, this is currently resulting in a bug
