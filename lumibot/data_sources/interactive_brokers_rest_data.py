import logging
from termcolor import colored
from lumibot.entities import Asset, Bars

from .data_source import DataSource
import subprocess
import os
import time
import requests
import urllib3
from datetime import datetime
import pandas as pd


urllib3.disable_warnings(urllib3.exceptions.InsecureRequestWarning)

TYPE_MAP = dict(
    stock="STK",
    option="OPT",
    future="FUT",
    forex="CASH",
    index="IND",
    multileg="BAG",
)


class InteractiveBrokersRESTData(DataSource):
    """
    Data source that connects to the Interactive Brokers REST API.
    """

    MIN_TIMESTEP = "minute"
    SOURCE = "InteractiveBrokersREST"

    def __init__(self, config):
        if config["API_URL"] is None:
            self.port = "4234"
            self.base_url = f"https://localhost:{self.port}/v1/api"
        else:
            self.api_url = config["API_URL"]
            self.base_url = f"{self.api_url}/v1/api"

        self.account_id = config["ACCOUNT_ID"] if "ACCOUNT_ID" in config else None
        self.ib_username = config["IB_USERNAME"]
        self.ib_password = config["IB_PASSWORD"]

        # Check if we are running on a server
        running_on_server = (
            config["RUNNING_ON_SERVER"]
            if config["RUNNING_ON_SERVER"] is not None
            else ""
        )
        if running_on_server.lower() == "true" or hasattr(self, "api_url"):
            self.running_on_server = True
        else:
            self.running_on_server = False

        self.start()

    def start(self):
        if not self.running_on_server:
            # Run the Docker image with the specified environment variables and port mapping
            if (
                not subprocess.run(
                    ["docker", "--version"],
                    stdout=subprocess.DEVNULL,
                    stderr=subprocess.DEVNULL,
                ).returncode
                == 0
            ):
                logging.error(colored("Docker is not installed.", "red"))
                return
            # Color the text green
            logging.info(
                colored("Connecting to Interactive Brokers REST API...", "green")
            )

            inputs_dir = "/srv/clientportal.gw/root/conf.yaml"
            env_variables = {
                "IBEAM_ACCOUNT": self.ib_username,
                "IBEAM_PASSWORD": self.ib_password,
                "IBEAM_GATEWAY_BASE_URL": f"https://localhost:{self.port}",
                "IBEAM_LOG_TO_FILE": False,
                "IBEAM_REQUEST_RETRIES": 1,
                "IBEAM_PAGE_LOAD_TIMEOUT": 30,
                "IBEAM_INPUTS_DIR": inputs_dir,
            }

            env_args = [f"--env={key}={value}" for key, value in env_variables.items()]
            conf_path = os.path.join(
                os.path.dirname(os.path.dirname(__file__)), "resources", "conf.yaml"
            )
            volume_mount = f"{conf_path}:{inputs_dir}"

            subprocess.run(
                ["docker", "rm", "-f", "lumibot-client-portal"],
                stdout=subprocess.DEVNULL,
                stderr=subprocess.DEVNULL,
            )
            subprocess.run(
                [
                    "docker",
                    "run",
                    "-d",
                    "--name",
                    "lumibot-client-portal",
                    *env_args,
                    "-p",
                    f"{self.port}:{self.port}",
                    "-v",
                    volume_mount,
                    "voyz/ibeam",
                ],
                stdout=subprocess.DEVNULL,
                text=True,
            )

            # check if authenticated
            time.sleep(10)

        while not self.is_authenticated():
            logging.info(
                colored(
                    "Not connected to API server yet. Waiting for Interactive Brokers API Portal to start...",
                    "yellow",
                )
            )
            logging.info(
                colored(
                    "Waiting for another 10 seconds before checking again...", "yellow"
                )
            )
            time.sleep(10)

        # Set self.account_id
        if self.account_id is None:
            url = f"{self.base_url}/portfolio/accounts"
            response = self.get_from_endpoint(url, "Fetching Account ID")
            if response is not None:
                if (
                    isinstance(response, list)
                    and len(response) > 0
                    and isinstance(response[0], dict)
                ):
                    self.account_id = response[0]["id"]
                else:
                    logging.error(colored("Failed to get Account ID.", "red"))
            else:
                logging.error(colored("Failed to get Account ID.", "red"))

        logging.info(colored("Connected to Client Portal", "green"))

        # Suppress weird server warnings
        url = f"{self.base_url}/iserver/questions/suppress"
        json = {"messageIds": ["o451", "o383", "o354", "o163"]}

        self.post_to_endpoint(url, json=json)

    def is_authenticated(self):
        url = f"{self.base_url}/iserver/accounts"
        response = self.get_from_endpoint(
            url, "Auth Check", silent=True, return_errors=False
        )
        if response is not None:
            return True
        else:
            return False

    def ping_portfolio(self):
        url = f"{self.base_url}/portfolio/accounts"
        response = self.get_from_endpoint(
            url, "Auth Check", silent=True, return_errors=False
        )
        if response is not None:
            return True
        else:
            return False

    def get_contract_details(self, conId):
        url = f"{self.base_url}/iserver/contract/{conId}/info"
        response = self.get_from_endpoint(url, "Getting contract details")
        return response

    def get_account_info(self):
        url = f"{self.base_url}/portal/account/summary?accountId={self.account_id}"
        response = self.get_from_endpoint(url, "Getting account info")
        return response

    def get_account_balances(self, silent=True):
        """
        Retrieves the account balances for a given account ID.
        """
        # Define the endpoint URL for fetching account balances
        url = f"{self.base_url}/portfolio/{self.account_id}/ledger"
        response = self.get_from_endpoint(
            url, "Getting account balances", silent=silent
        )

        # Handle "Please query /accounts first"
        if response is not None and "error" in response:
            if silent:
                if self.ping_portfolio():
                    return self.get_account_balances(silent=False)
                else:
                    logging.error(
                        colored(
                            f"Couldn't get account balances. Not authenticated. Error: {response['error']}",
                            "red",
                        )
                    )
                    return None
            else:
                logging.error(
                    colored(
                        f"Couldn't get account balances. Error: {response['error']}",
                        "red",
                    )
                )
                return None

        return response

    def get_from_endpoint(
        self, endpoint, description, silent=False, return_errors=True
    ):
        try:
            # Make the request to the endpoint
            response = requests.get(endpoint, verify=False)

            # Check if the request was successful
            if response.status_code == 200:
                # Return the JSON response containing the account balances
                return response.json()
            elif response.status_code == 404:
                error_message = f"error: {description} endpoint not found."
                if not silent:
                    logging.warning(colored(error_message, "yellow"))
                if return_errors:
                    return {"error": error_message}
                return None
            elif response.status_code == 429:
                logging.info(
                    f"You got rate limited {description}. Waiting for 1 second..."
                )
                time.sleep(1)
                return self.get_from_endpoint(endpoint, description, silent)
            else:
                error_message = f"error: Task '{description}' Failed. Status code: {response.status_code}, Response: {response.text}"
                if not silent:
                    logging.error(colored(error_message, "red"))
                if return_errors:
                    return {"error": error_message}
                return None

        except requests.exceptions.RequestException as e:
            error_message = f"error: {description}: {e}"
            # Log an error message if there was a problem with the request
            if not silent:
                logging.error(colored(error_message, "red"))
            if return_errors:
                return {"error": error_message}
            return None

    def post_to_endpoint(self, url, json: dict):
        try:
            response = requests.post(url, json=json, verify=False)
            # Check if the request was successful
            if response.status_code == 200:
                # Return the JSON response containing the account balances
                return response.json()
            elif response.status_code == 404:
                logging.error(colored(f"{url} endpoint not found.", "red"))
                return None
            elif response.status_code == 429:
                logging.info(f"You got rate limited {url}. Waiting for 5 seconds...")
                time.sleep(5)
                return self.get_from_endpoint(url, json)
            else:
                if "error" in response.json():
                    logging.error(
                        colored(
                            f"Task '{url}' Failed. Error: {response.json()['error']}",
                            "red",
                        )
                    )
                else:
                    logging.error(
                        colored(
                            f"Task '{url}' Failed. Status code: {response.status_code}, "
                            f"Response: {response.text}",
                            "red",
                        )
                    )
                return None

        except requests.exceptions.RequestException as e:
            # Log an error message if there was a problem with the request
            logging.error(colored(f"Error {url}: {e}", "red"))

    def delete_to_endpoint(self, url):
        try:
            response = requests.delete(url, verify=False)
            # Check if the request was successful
            if response.status_code == 200:
                # Return the JSON response containing the account balances
                if (
                    "error" in response.json()
                    and "doesn't exist" in response.json()["error"]
                ):
                    logging.warning(
                        colored(
                            f"Order ID doesn't exist: {response.json()['error']}",
                            "yellow",
                        )
                    )
                    return None

                return response.json()
            elif response.status_code == 404:
                logging.error(colored(f"{url} endpoint not found.", "red"))
                return None
            elif response.status_code == 429:
                logging.info(f"You got rate limited {url}. Waiting for 5 seconds...")
                time.sleep(5)
                return self.delete_to_endpoint(url)
            else:
                logging.error(
                    colored(
                        f"Task '{url}' Failed. Status code: {response.status_code}, Response: {response.text}",
                        "red",
                    )
                )
                return None
        except requests.exceptions.RequestException as e:
            # Log an error message if there was a problem with the request
            logging.error(colored(f"Error {url}: {e}", "red"))

    def get_open_orders(self, silent=True):
        # Clear cache with force=true TODO may be useless
        url = f"{self.base_url}/iserver/account/orders?force=true"
        response = self.get_from_endpoint(url, "Getting open orders")

        # Fetch
        url = f"{self.base_url}/iserver/account/orders?&accountId={self.account_id}&filters=Submitted,PreSubmitted"
        response = self.get_from_endpoint(url, "Getting open orders", silent=silent)

        # Handle "Please query /accounts first"
        if response is not None and "error" in response:
            if silent:
                if self.is_authenticated():
                    return self.get_open_orders(silent=False)
                else:
                    logging.error(
                        colored(
                            f"Couldn't retrieve open orders. Not authenticated. Error: {response['error']}",
                            "red",
                        )
                    )
                    return None
            else:
                logging.error(
                    colored(
                        f"Couldn't retrieve open orders. Error: {response['error']}",
                        "red",
                    )
                )
                return None

        if response is None or response == []:
            return None

        # Filters don't work, we'll filter on our own
        filtered_orders = []
        if (
            isinstance(response, dict)
            and "orders" in response
            and isinstance(response["orders"], list)
        ):
            for order in response["orders"]:
                if isinstance(order, dict) and order.get("status") not in [
                    "Cancelled",
                    "Filled",
                ]:
                    filtered_orders.append(order)

        return filtered_orders

    def get_order_info(self, orderid):
        url = f"{self.base_url}/iserver/account/order/status/{orderid}"
        response = self.get_from_endpoint(url, "Getting Order Info")
        return response

    def execute_order(self, order_data):
        if order_data is None:
            logging.debug(colored("Failed to get order data.", "red"))
            return None

        url = f"{self.base_url}/iserver/account/{self.account_id}/orders"
        response = self.post_to_endpoint(url, order_data)

        if isinstance(response, list) and "order_id" in response[0]:
            # success
            return response

            """         
            elif "orders" in response: # TODO could be useless?
            logging.info("Order executed successfully")
            return response.get('orders') 
            """
        elif response is not None and "error" in response:
            logging.error(
                colored(f"Failed to execute order: {response['error']}", "red")
            )
            return None
        elif response is not None and "message" in response:
            logging.error(
                colored(f"Failed to execute order: {response['message']}", "red")
            )
            return None
        else:
            logging.error(colored(f"Failed to execute order: {order_data}", "red"))

    def delete_order(self, order):
        orderId = order.identifier
        url = f"{self.base_url}/iserver/account/{self.account_id}/order/{orderId}"
        status = self.delete_to_endpoint(url)
        if status:
            logging.info(
                colored(f"Order with ID {orderId} canceled successfully.", "green")
            )
        else:
            logging.error(colored(f"Failed to delete order with ID {orderId}.", "red"))

    def get_positions(self, silent=True):
        """
        Retrieves the current positions for a given account ID.
        """
        # invalidate cache
        """
        url = f'{self.base_url}/portfolio/{self.account_id}/positions/invalidate'
        response = self.post_to_endpoint(url, {})
        """

        url = f"{self.base_url}/portfolio/{self.account_id}/positions"
        response = self.get_from_endpoint(
            url, "Getting account positions", silent=silent
        )

        # Handle "Please query /accounts first"
        if response is not None and "error" in response:
            if silent:
                if self.ping_portfolio():
                    return self.get_positions(silent=False)
                else:
                    logging.error(
                        colored(
                            f"Couldn't get account positions. Not authenticated. Error: {response['error']}",
                            "red",
                        )
                    )
                    return None
            else:
                logging.error(
                    colored(
                        f"Couldn't get account positions. Error: {response['error']}",
                        "red",
                    )
                )
                return None

        return response

    def stop(self):
        # Check if the Docker image is already running
        if self.running_on_server:
            return

        subprocess.run(
            ["docker", "rm", "-f", "lumibot-client-portal"],
            stdout=subprocess.DEVNULL,
            stderr=subprocess.DEVNULL,
        )

    def get_chains(self, asset: Asset, quote=None) -> dict:
        """
        - `Multiplier` (str) eg: `100`
        - 'Chains' - paired Expiration/Strike info to guarentee that the strikes are valid for the specific
                     expiration date.
                     Format:
                       chains['Chains']['CALL'][exp_date] = [strike1, strike2, ...]
                     Expiration Date Format: 2023-07-31
        """

        chains = {
            "Multiplier": asset.multiplier,
            "Exchange": "unknown",
            "Chains": {"CALL": {}, "PUT": {}},
        }
        logging.info(
            "This task is extremely slow. If you still wish to use it, prepare yourself for a long wait."
        )

        url_for_dates = f"{self.base_url}/iserver/secdef/search?symbol={asset.symbol}"
        response = self.get_from_endpoint(url_for_dates, "Getting Option Dates")

        if response and isinstance(response, list) and "conid" in response[0]:
            conid = response[0]["conid"]
        else:
            logging.error("Failed to get conid from response")
            return {}

        option_dates = None
        if response and isinstance(response, list) and "sections" in response[0]:
            for section in response[0]["sections"]:
                if "secType" in section and section["secType"] == "OPT":
                    option_dates = section["months"]
                    break
        else:
            logging.error("Failed to get sections from response")
            return {}

        # Array of options dates for asset
        if option_dates:
            months = option_dates.split(";")  # in MMMYY
        else:
            logging.error("Option dates are None")
            return {}

        for month in months:
            # TODO &exchange could be added
            url_for_strikes = f"{self.base_url}/iserver/secdef/strikes?sectype=OPT&conid={conid}&month={month}"
            strikes = self.get_from_endpoint(url_for_strikes, "Getting Strikes")

            if strikes and "call" in strikes:
                for strike in strikes["call"]:
                    url_for_expiry = f"{self.base_url}/iserver/secdef/info?conid={conid}&sectype=OPT&month={month}&right=C&strike={strike}"
                    contract_info = self.get_from_endpoint(
                        url_for_expiry, "Getting expiration Date"
                    )
                    if (
                        contract_info
                        and isinstance(contract_info, list)
                        and len(contract_info) > 0
                        and "maturityDate" in contract_info[0]
                    ):
                        expiry_date = contract_info[0]["maturityDate"]
                        expiry_date = datetime.strptime(expiry_date, "%Y%m%d").strftime(
                            "%Y-%m-%d"
                        )  # convert to yyyy-mm-dd
                        if expiry_date not in chains["Chains"]["CALL"]:
                            chains["Chains"]["CALL"][expiry_date] = []
                        chains["Chains"]["CALL"][expiry_date].append(strike)
                    else:
                        logging.error("Invalid contract_info format")
                        return {}

            if strikes and "put" in strikes:
                for strike in strikes["put"]:
                    url_for_expiry = f"{self.base_url}/iserver/secdef/info?conid={conid}&sectype=OPT&month={month}&right=P&strike={strike}"
                    contract_info = self.get_from_endpoint(
                        url_for_expiry, "Getting expiration Date"
                    )
                    if (
                        contract_info
                        and isinstance(contract_info, list)
                        and len(contract_info) > 0
                        and "maturityDate" in contract_info[0]
                    ):
                        expiry_date = contract_info[0]["maturityDate"]
                        expiry_date = datetime.strptime(expiry_date, "%Y%m%d").strftime(
                            "%Y-%m-%d"
                        )  # convert to yyyy-mm-dd
                        if expiry_date not in chains["Chains"]["PUT"]:
                            chains["Chains"]["PUT"][expiry_date] = []
                        chains["Chains"]["PUT"][expiry_date].append(strike)
                    else:
                        logging.error("Invalid contract_info format")
                        return {}

        return chains

    def get_historical_prices(
        self,
        asset,
        length,
        timestep="",
        timeshift=None,
        quote=None,
        exchange=None,
        include_after_hours=True,
    ) -> Bars:
        """
        Get bars for a given asset

        Parameters
        ----------
        asset : Asset
            The asset to get the bars for.
        length : int
            The number of bars to get.
        timestep : str
            The timestep to get the bars at. For example, "minute" or "day".
        timeshift : datetime.timedelta
            The amount of time to shift the bars by. For example, if you want the bars from 1 hour ago to now,
            you would set timeshift to 1 hour.
        quote : Asset
            The quote asset to get the bars for.
        exchange : str
            The exchange to get the bars for.
        include_after_hours : bool
            Whether to include after hours data.
        """

        if isinstance(asset, str):
            asset = Asset(symbol=asset)

        if not timestep:
            timestep = self.get_timestep()

        if timeshift:
            start_time = (datetime.now() - timeshift).strftime("%Y%m%d-%H:%M:%S")
        else:
            start_time = datetime.now().strftime("%Y%m%d-%H:%M:%S")

        conid = self.get_conid_from_asset(asset=asset)

        # Determine the period based on the timestep and length
        # TODO fix wtvr this is
        try:
            timestep_value = int(timestep.split()[0])
        except ValueError:
            timestep_value = 1

        if "minute" in timestep:
            period = f"{length * timestep_value}mins"
            timestep = f"{timestep_value}mins"
        elif "hour" in timestep:
            period = f"{length * timestep_value}h"
            timestep = f"{timestep_value}h"
        elif "day" in timestep:
            period = f"{length * timestep_value}d"
            timestep = f"{timestep_value}d"
        elif "week" in timestep:
            period = f"{length * timestep_value}w"
            timestep = f"{timestep_value}w"
        elif "month" in timestep:
            period = f"{length * timestep_value}m"
            timestep = f"{timestep_value}m"
        elif "year" in timestep:
            period = f"{length * timestep_value}y"
            timestep = f"{timestep_value}y"
        else:
<<<<<<< HEAD
            raise ValueError(f"Unsupported timestep: {timestep}")

=======
            logging.error(colored(f"Unsupported timestep: {timestep}", "red"))
            return Bars(pd.DataFrame(), self.SOURCE, asset, raw=pd.DataFrame(), quote=quote)
            
>>>>>>> 54170dd5
        url = f"{self.base_url}/iserver/marketdata/history?conid={conid}&period={period}&bar={timestep}&outsideRth={include_after_hours}&startTime={start_time}"

        if exchange:
            url += f"&exchange={exchange}"

        result = self.get_from_endpoint(url, "Getting Historical Prices")
<<<<<<< HEAD

        if result and "error" in result:
            logging.error(
                colored(f"Error getting historical prices: {result['error']}", "red")
            )
            raise Exception("Error getting historical prices")

        if not result or not result["data"]:
            logging.error(
                colored(
                    f"Failed to get historical prices for {asset.symbol}, result was: {result}",
                    "red",
                )
            )
            return Bars(
                pd.DataFrame(), self.SOURCE, asset, raw=pd.DataFrame(), quote=quote
            )
=======
        
        if result and 'error' in result:
            logging.error(colored(f"Error getting historical prices: {result['error']}", "red"))
            return Bars(pd.DataFrame(), self.SOURCE, asset, raw=pd.DataFrame(), quote=quote)
        
        if not result or not result['data']:
            logging.error(colored(f"Failed to get historical prices for {asset.symbol}, result was: {result}", "red"))
            return Bars(pd.DataFrame(), self.SOURCE, asset, raw=pd.DataFrame(), quote=quote)
>>>>>>> 54170dd5

        # Create a DataFrame from the data
        df = pd.DataFrame(result["data"], columns=["t", "o", "h", "l", "c", "v"])

        # Rename columns to match the expected format
        df.rename(
            columns={
                "t": "timestamp",
                "o": "open",
                "h": "high",
                "l": "low",
                "c": "close",
                "v": "volume",
            },
            inplace=True,
        )

        # Convert timestamp to datetime and set as index
        df["timestamp"] = pd.to_datetime(df["timestamp"], unit="ms")
        df["timestamp"] = (
            df["timestamp"].dt.tz_localize("UTC").dt.tz_convert("America/New_York")
        )
        df.set_index("timestamp", inplace=True)

        """
        # Add dividend and stock_splits columns with default values
        df['dividend'] = 0.0
        df['stock_splits'] = 0.0
        """

        bars = Bars(df, self.SOURCE, asset, raw=df, quote=quote)

        return bars

    def get_last_price(self, asset, quote=None, exchange=None) -> float:
        field = "last_price"
        response = self.get_market_snapshot(asset, [field])  # TODO add exchange

        if response is None or field not in response:
            if asset.asset_type in ["option", "future"]:
                logging.error(
                    f"Failed to get {field} for asset {asset.symbol} with strike {asset.strike} and expiration date {asset.expiration}"
                )
            else:
                logging.error(f"Failed to get {field} for asset {asset.symbol}")
            return -1

        price = response[field]

        # Remove the 'C' prefix if it exists
        if isinstance(price, str) and price.startswith("C"):
            price = float(price[1:])

        return float(price)

    def get_conid_from_asset(self, asset: Asset):  # TODO futures
        # Get conid of underlying
        url = f"{self.base_url}/iserver/secdef/search?symbol={asset.symbol}"
        response = self.get_from_endpoint(url, "Getting Underlying conid")

        if (
            isinstance(response, list)
            and len(response) > 0
            and isinstance(response[0], dict)
            and "conid" in response[0]
        ):
            conid = int(response[0]["conid"])
        else:
            logging.error(
                colored(
                    f"Failed to get conid of asset: {asset.symbol} of type {asset.asset_type}",
                    "red",
                )
            )
            logging.error(colored(f"Response: {response}", "red"))
            return None

        if asset.asset_type == "option":
            expiration_date = asset.expiration.strftime("%Y%m%d")
            expiration_month = asset.expiration.strftime("%b%y").upper()  # in MMMYY
            strike = asset.strike
            right = asset.right

            url_for_expiry = f"{self.base_url}/iserver/secdef/info?conid={conid}&sectype=OPT&month={expiration_month}&right={right}&strike={strike}"
            contract_info = self.get_from_endpoint(
                url_for_expiry, "Getting expiration Date"
            )

            matching_contract = None
            if contract_info:
                matching_contract = next(
                    (
                        contract
                        for contract in contract_info
                        if isinstance(contract, dict)
                        and contract.get("maturityDate") == expiration_date
                    ),
                    None,
                )

            if matching_contract is None:
                logging.debug(
                    colored(
                        f"No matching contract found for asset: {asset.symbol} with expiration date {expiration_date} and strike {strike}",
                        "red",
                    )
                )
                return None

            return matching_contract["conid"]

        elif asset.asset_type in ["stock", "forex"]:
            return conid

    def query_greeks(self, asset: Asset) -> dict:
        greeks = self.get_market_snapshot(asset, ["vega", "theta", "gamma", "delta"])
        return greeks if greeks is not None else {}

    def get_market_snapshot(self, asset: Asset, fields: list):
        all_fields = {
            "84": "bid",
            "85": "ask_size",
            "86": "ask",
            "88": "bid_size",
            "31": "last_price",
            "7283": "implied_volatility",
            "7311": "vega",
            "7310": "theta",
            "7308": "delta",
            "7309": "gamma"
            # https://www.interactivebrokers.com/campus/ibkr-api-page/webapi-ref/#tag/Trading-Market-Data/paths/~1iserver~1marketdata~1snapshot/get
        }

        conId = self.get_conid_from_asset(asset)
        if conId is None:
            return None

        fields_to_get = []
        for identifier, name in all_fields.items():
            if name in fields:
                fields_to_get.append(identifier)

        fields_str = ",".join(str(field) for field in fields_to_get)

        if not self.is_authenticated():
            logging.error(
                colored("Unable to retrieve market snapshot. Not Authenticated.", "red")
            )
            return None

        url = f"{self.base_url}/iserver/marketdata/snapshot?conids={conId}&fields={fields_str}"

        # If fields are missing, fetch again
        max_retries = 500
        retries = 0
        missing_fields = True

        response = None
        while missing_fields and retries < max_retries:
            if retries >= 3:
                time.sleep(5)
            response = self.get_from_endpoint(url, "Getting Market Snapshot")
            retries += 1
            missing_fields = False
            for field in fields_to_get:
                if (
                    response
                    and isinstance(response, list)
                    and len(response) > 0
                    and not field in response[0]
                ):
                    missing_fields = True
                    break

        # return only what was requested
        output = {}

        if (
            response
            and isinstance(response, list)
            and len(response) > 0
            and isinstance(response[0], dict)
        ):
            for key, value in response[0].items():
                if key in fields_to_get:
                    # Convert the value to a float if it is a number
                    try:
                        value = float(value)
                    except ValueError:
                        pass

                    # Map the field to the name
                    output[all_fields[key]] = value

        return output

    def get_quote(self, asset, quote=None, exchange=None):
        """
        This function returns the quote of an asset. The quote includes the bid and ask price.

        Parameters
        ----------
        asset : Asset
            The asset to get the quote for.
        quote : Asset, optional
            The quote asset to get the quote for (currently not used for Tradier).
        exchange : str, optional
            The exchange to get the quote for (currently not used for Tradier).
            Quote of the asset, including the bid and ask price.

        Returns
        -------
        dict
           Quote of the asset, including the bid, and ask price.
        """
        result = self.get_market_snapshot(
            asset, ["last_price", "bid", "ask", "bid_size", "ask_size"]
        )
        if not result:
            return None

        result["price"] = result.pop("last_price")

        if isinstance(result["price"], str) and result["price"].startswith("C"):
            logging.warning(
                colored(
                    f"Ticker {asset.symbol} of type {asset.asset_type} with strike price {asset.strike} and expiry date {asset.expiration} is not trading currently. Got the last close price instead.",
                    "yellow",
                )
            )
            result["price"] = float(result["price"][1:])
            result["trading"] = False
        else:
            result["trading"] = True

        if result["bid"] == -1:
            result["bid"] = None
        if result["ask"] == -1:
            result["ask"] = None

        return result<|MERGE_RESOLUTION|>--- conflicted
+++ resolved
@@ -650,39 +650,15 @@
             period = f"{length * timestep_value}y"
             timestep = f"{timestep_value}y"
         else:
-<<<<<<< HEAD
-            raise ValueError(f"Unsupported timestep: {timestep}")
-
-=======
             logging.error(colored(f"Unsupported timestep: {timestep}", "red"))
             return Bars(pd.DataFrame(), self.SOURCE, asset, raw=pd.DataFrame(), quote=quote)
             
->>>>>>> 54170dd5
         url = f"{self.base_url}/iserver/marketdata/history?conid={conid}&period={period}&bar={timestep}&outsideRth={include_after_hours}&startTime={start_time}"
 
         if exchange:
             url += f"&exchange={exchange}"
 
         result = self.get_from_endpoint(url, "Getting Historical Prices")
-<<<<<<< HEAD
-
-        if result and "error" in result:
-            logging.error(
-                colored(f"Error getting historical prices: {result['error']}", "red")
-            )
-            raise Exception("Error getting historical prices")
-
-        if not result or not result["data"]:
-            logging.error(
-                colored(
-                    f"Failed to get historical prices for {asset.symbol}, result was: {result}",
-                    "red",
-                )
-            )
-            return Bars(
-                pd.DataFrame(), self.SOURCE, asset, raw=pd.DataFrame(), quote=quote
-            )
-=======
         
         if result and 'error' in result:
             logging.error(colored(f"Error getting historical prices: {result['error']}", "red"))
@@ -691,7 +667,6 @@
         if not result or not result['data']:
             logging.error(colored(f"Failed to get historical prices for {asset.symbol}, result was: {result}", "red"))
             return Bars(pd.DataFrame(), self.SOURCE, asset, raw=pd.DataFrame(), quote=quote)
->>>>>>> 54170dd5
 
         # Create a DataFrame from the data
         df = pd.DataFrame(result["data"], columns=["t", "o", "h", "l", "c", "v"])
