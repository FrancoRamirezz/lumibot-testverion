import logging
import time
from concurrent.futures import ThreadPoolExecutor, as_completed
from datetime import datetime, timedelta
from functools import wraps
from queue import Queue
from threading import RLock, Thread

import pandas as pd

from lumibot.data_sources import DataSource
from lumibot.entities import Order
from lumibot.trading_builtins import SafeList


class Broker:

    # Metainfo
    IS_BACKTESTING_BROKER = False

    # Trading events flags
    NEW_ORDER = "new"
    CANCELED_ORDER = "canceled"
    FILLED_ORDER = "fill"
    PARTIALLY_FILLED_ORDER = "partial_fill"

    def __init__(self, name="", connect_stream=True):
        """Broker constructor"""
        # Shared Variables between threads
        self.name = name
        self._lock = RLock()
        self._unprocessed_orders = SafeList(self._lock)
        self._new_orders = SafeList(self._lock)
        self._canceled_orders = SafeList(self._lock)
        self._partially_filled_orders = SafeList(self._lock)
        self._filled_positions = SafeList(self._lock)
        self._subscribers = SafeList(self._lock)
        self._is_stream_subscribed = False
        self._trade_event_log_df = pd.DataFrame()

        # setting the orders queue and threads
        if not self.IS_BACKTESTING_BROKER:
            self._orders_queue = Queue()
            self._orders_thread = None
            self._start_orders_thread()

        # setting the stream object
        self.stream = self._get_stream_object()
        if connect_stream:
            self._launch_stream()

    @property
    def _tracked_orders(self):
        return (
            self._unprocessed_orders + self._new_orders + self._partially_filled_orders
        )

    def _start_orders_thread(self):
        self._orders_thread = Thread(
            target=self._wait_for_orders, daemon=True, name=f"{self.name}_orders_thread"
        )
        self._orders_thread.start()

    def _wait_for_orders(self):
        while True:
            # at first, block maybe a list of orders or just one order
            block = self._orders_queue.get()
            if isinstance(block, Order):
                result = [self._submit_order(block)]
            else:
                result = self._submit_orders(block)

            for order in result:
                if order.was_transmitted():
                    flat_orders = self._flatten_order(order)
                    for flat_order in flat_orders:
                        logging.info(
                            "%r was sent to broker %s" % (flat_order, self.name)
                        )
                        self._unprocessed_orders.append(flat_order)

            self._orders_queue.task_done()

    def _submit_order(self, order):
        pass

    def _submit_orders(self, orders):
        with ThreadPoolExecutor(
            max_workers=self.max_workers,
            thread_name_prefix=f"{self.name}_submitting_orders",
        ) as executor:
            tasks = []
            for order in orders:
                tasks.append(executor.submit(self._submit_order, order))

            result = []
            for task in as_completed(tasks):
                result.append(task.result())

        return result

    # =========Internal functions==============

    def _process_new_order(self, order):
        logging.info("New %r was submitted." % order)
        self._unprocessed_orders.remove(order.identifier, key="identifier")
        order.update_status(self.NEW_ORDER)
        order.set_new()
        self._new_orders.append(order)
        return order

    def _process_canceled_order(self, order):
        logging.info("%r was canceled." % order)
        self._new_orders.remove(order.identifier, key="identifier")
        self._partially_filled_orders.remove(order.identifier, key="identifier")
        order.update_status(self.CANCELED_ORDER)
        order.set_canceled()
        self._canceled_orders.append(order)
        return order

    def _process_partially_filled_order(self, order, price, quantity):
        logging.info(
            "Partial Fill Transaction: %s %d of %s at %s$ per share"
            % (order.side, quantity, order.asset.symbol, price)
        )
        logging.info("%r was partially filled" % order)
        self._new_orders.remove(order.identifier, key="identifier")

        order.add_transaction(price, quantity)
        order.update_status(self.PARTIALLY_FILLED_ORDER)
        order.set_partially_filled()

        position = self.get_tracked_position(order.strategy, order.asset)
        if position is None:
            # Create new position for this given strategy and asset
            position = order.to_position(quantity)
            self._filled_positions.append(position)
        else:
            # Add the order to the already existing position
            position.add_order(order, quantity)

        if order not in self._partially_filled_orders:
            self._partially_filled_orders.append(order)
        return order, position

    def _process_filled_order(self, order, price, quantity):
        logging.info(
            "Filled Transaction: %s %d of %s at %s$ per share"
            % (order.side, quantity, order.asset.symbol, price)
        )
        logging.info("%r was filled" % order)
        self._new_orders.remove(order.identifier, key="identifier")
        self._partially_filled_orders.remove(order.identifier, key="identifier")

        order.add_transaction(price, quantity)
        order.update_status(self.FILLED_ORDER)
        order.set_filled()

        position = self.get_tracked_position(order.strategy, order.asset)
        if position is None:
            # Create new position for this given strategy and asset
            position = order.to_position(quantity)
            self._filled_positions.append(position)
        else:
            # Add the order to the already existing position
            position.add_order(order, quantity)
            if position.quantity == 0:
                logging.info("Position %r liquidated" % position)
                self._filled_positions.remove(position)

        return position

    # =========Clock functions=====================

    def should_continue(self):
        """In production mode always returns True.
        Needs to be overloaded for backtesting to
        check if the limit timestamp was reached"""
        return True

    def is_market_open(self):
        """return True if market is open else false"""
        pass

    def get_time_to_open(self):
        """Return the remaining time for the market to open in seconds"""
        pass

    def get_time_to_close(self):
        """Return the remaining time for the market to close in seconds"""
        pass

    def sleep(self, sleeptime):
        """The broker custom method for sleeping.
        Needs to be overloaded depending whether strategy is
        running live or in backtesting mode"""
        time.sleep(sleeptime)

    def _await_market_to_open(self, timedelta=None):
        """Executes infinite loop until market opens"""
        isOpen = self.is_market_open()
        if not isOpen:
            time_to_open = self.get_time_to_open()
            if timedelta is not None:
                time_to_open -= 60 * timedelta

            sleeptime = max(0, time_to_open)
            logging.info("Sleeping until the market opens")
            self.sleep(sleeptime)

    def _await_market_to_close(self, timedelta=None):
        """Sleep until market closes"""
        isOpen = self.is_market_open()
        if isOpen:
            time_to_close = self.get_time_to_close()
            if timedelta is not None:
                time_to_close -= 60 * timedelta

            sleeptime = max(0, time_to_close)
            logging.info("Sleeping until the market closes")
            self.sleep(sleeptime)

    # =========Positions functions==================

    def get_tracked_position(self, strategy, asset):
        """get a tracked position given an asset and
        a strategy"""
        for position in self._filled_positions:
            if position.asset == asset and position.strategy == strategy:
                return position
        return None

    def get_tracked_positions(self, strategy):
        """get all tracked positions for a given strategy"""
        result = [
            position
            for position in self._filled_positions
            if position.strategy == strategy
        ]
        return result

    def _parse_broker_position(self, broker_position, strategy, orders=None):
        """parse a broker position representation
        into a position object"""
        pass

    def _parse_broker_positions(self, broker_positions, strategy):
        """parse a list of broker positions into a
        list of position objects"""
        result = []
        for broker_position in broker_positions:
            result.append(self._parse_broker_position(broker_position, strategy))

        return result

    def _pull_broker_position(self, asset):
        """Given a asset, get the broker representation
        of the corresponding asset"""
        pass

    def _pull_broker_positions(self):
        """Get the broker representation of all positions"""
        pass

    def _pull_positions(self, strategy):
        """Get the account positions. return a list of
        position objects"""
        response = self._pull_broker_positions()
        result = self._parse_broker_positions(response, strategy)
        return result

    def _pull_position(self, strategy, asset):
        """Get the account position for a given asset.
        return a position object"""
        response = self._pull_broker_position(asset)
        result = self._parse_broker_position(response, strategy)
        return result

    # =========Orders and assets functions=================

    def get_tracked_order(self, identifier):
        """get a tracked order given an identifier"""
        for order in self._tracked_orders:
            if order.identifier == identifier:
                return order
        return None

    def get_tracked_orders(self, strategy, asset=None):
        """get all tracked orders for a given strategy"""
        result = []
        for order in self._tracked_orders:
            if order.strategy == strategy and (asset is None or order.asset == asset):
                result.append(order)

        return result

    def get_tracked_assets(self, strategy):
        """Get the list of assets for positions
        and open orders for a given strategy"""
        orders = self.get_tracked_orders(strategy)
        positions = self.get_tracked_positions(strategy)
        result = [o.asset for o in orders] + [p.asset for p in positions]
        return list(set(result))

    def get_asset_potential_total(self, strategy, asset):
        """given a strategy and a asset, check the ongoing
        position and the tracked order and returns the total
        number of shares provided all orders went through"""
        quantity = 0
        position = self.get_tracked_position(strategy, asset)
        if position is not None:
            quantity = position.quantity
        orders = self.get_tracked_orders(strategy, asset)
        for order in orders:
            quantity += order.get_increment()
        return quantity

    def _parse_broker_order(self, response, strategy):
        """parse a broker order representation
        to an order object"""
        pass

    def _parse_broker_orders(self, broker_orders, strategy):
        """parse a list of broker orders into a
        list of order objects"""
        result = []
        for broker_order in broker_orders:
            result.append(self._parse_broker_order(broker_order, strategy))

        return result

    def _pull_broker_order(self, id):
        """Get a broker order representation by its id"""
        pass

    def _pull_order(self, identifier, strategy):
        """pull and parse a broker order by id"""
        response = self._pull_broker_order(identifier)
        if response:
            order = self._parse_broker_order(response, strategy)
            return order
        return None

    def _pull_broker_open_orders(self):
        """Get the broker open orders"""
        pass

    def _pull_open_orders(self, strategy):
        """Get a list of order objects representing the open
        orders"""
        response = self._pull_broker_open_orders()
        result = self._parse_broker_orders(response, strategy)
        return result

    def submit_order(self, order):
        """Submit an order for an asset"""
        self._orders_queue.put(order)

    def submit_orders(self, orders):
        """submit orders"""
        self._orders_queue.put(orders)

    def wait_for_order_registration(self, order):
        """Wait for the order to be registered by the broker"""
        order.wait_to_be_registered()

    def wait_for_order_execution(self, order):
        """Wait for the order to execute/be canceled"""
        order.wait_to_be_closed()

    def wait_for_orders_registration(self, orders):
        """Wait for the orders to be registered by the broker"""
        for order in orders:
            order.wait_to_be_registered()

    def wait_for_orders_execution(self, orders):
        """Wait for the orders to execute/be canceled"""
        for order in orders:
            order.wait_to_be_closed()

    def cancel_order(self, order):
        """Cancel an order"""
        pass

    def cancel_orders(self, orders):
        """cancel orders"""
        with ThreadPoolExecutor(max_workers=self.max_workers) as executor:
            tasks = []
            for order in orders:
                tasks.append(executor.submit(self.cancel_order, order))

    def cancel_open_orders(self, strategy):
        """cancel all open orders for a given strategy"""
        orders = self.get_tracked_orders(strategy)
        self.cancel_orders(orders)

    def wait_orders_clear(self, strategy, max_loop=8):
        # Returns true if outstanding orders for a strategy are complete.

        out_orders = True
        while out_orders or max_loop > 0:

            outstanding_orders = [
                order
                for order in (
                    self._unprocessed_orders.get_list()
                    + self._new_orders.get_list()
                    + self._partially_filled_orders.get_list()
                )
                if order.strategy == strategy
            ]

            if len(outstanding_orders) > 0:
                time.sleep(0.25)
                max_loop -= 1
                continue
            else:
                return 1
        return 0

    def sell_all(self, strategy, cancel_open_orders=True):
        """sell all positions"""
        logging.warning("Strategy %s: sell all" % strategy)
        if cancel_open_orders:
            self.cancel_open_orders(strategy)

        if not self.IS_BACKTESTING_BROKER:
            orders_result = self.wait_orders_clear(strategy)
            if not orders_result:
                logging.info(
                    "From sell_all, orders were still outstanding before the sell all event"
                )

        orders = []
        positions = self.get_tracked_positions(strategy)
        for position in positions:
            order = position.get_selling_order()
            orders.append(order)
        self.submit_orders(orders)

        if not self.IS_BACKTESTING_BROKER:
            orders_result = self.wait_orders_clear(strategy)
            if not orders_result:
                logging.info(
                    "From sell_all, orders were still outstanding after the sell all event"
                )

    # =========Market functions=======================

    def get_last_price(self, asset):
        """Takes an asset asset and returns the last known price"""
        pass

    def get_last_prices(self, assets):
        """Takes a list of assets and returns the last known prices"""
        pass

    # =========Subscribers/Strategies functions==============

    def _add_subscriber(self, subscriber):
        """Adding a new strategy as a subscriber for thes broker"""
        self._subscribers.append(subscriber)

    def _get_subscriber(self, name):
        """get a subscriber/strategy by name"""
        for subscriber in self._subscribers:
            if subscriber.name == name:
                return subscriber

        return None

    def _on_new_order(self, order):
        """notify relevant subscriber/strategy about
        new order event"""
        payload = dict(order=order)
        subscriber = self._get_subscriber(order.strategy)
        subscriber.add_event(subscriber.NEW_ORDER, payload)

    def _on_canceled_order(self, order):
        """notify relevant subscriber/strategy about
        canceled order event"""
        payload = dict(order=order)
        subscriber = self._get_subscriber(order.strategy)
        subscriber.add_event(subscriber.CANCELED_ORDER, payload)

    def _on_partially_filled_order(self, position, order, price, quantity, multiplier):
        """notify relevant subscriber/strategy about
        partially filled order event"""
        payload = dict(
            position=position,
            order=order,
            price=price,
            quantity=quantity,
            multiplier=multiplier,
        )
        subscriber = self._get_subscriber(order.strategy)
        subscriber.add_event(subscriber.PARTIALLY_FILLED_ORDER, payload)

    def _on_filled_order(self, position, order, price, quantity, multiplier):
        """notify relevant subscriber/strategy about
        filled order event"""
        payload = dict(
            position=position,
            order=order,
            price=price,
            quantity=quantity,
            multiplier=multiplier,
        )
        subscriber = self._get_subscriber(order.strategy)
        subscriber.add_event(subscriber.FILLED_ORDER, payload)

    # ==========Processing streams data=======================

    def _get_stream_object(self):
        """get the broker stream connection"""
        pass

    def _stream_established(self):
        self._is_stream_subscribed = True

    def _process_trade_event(
        self, stored_order, type_event, price=None, filled_quantity=None, multiplier=1
    ):
        """process an occurred trading event and update the
        corresponding order"""
        # for fill and partial_fill events, price and filled_quantity must be specified
        if type_event in [self.FILLED_ORDER, self.PARTIALLY_FILLED_ORDER] and (
            price is None or filled_quantity is None
        ):
            raise ValueError(
                """For filled_order and partially_filled_order event,
                price and filled_quantity must be specified.
                Received respectively %r and %r"""
                % (price, filled_quantity)
            )

        if filled_quantity is not None:
            error = ValueError(
                "filled_quantity must be a positive integer, received %r instead"
                % filled_quantity
            )
            try:
                filled_quantity = int(filled_quantity)
                if filled_quantity < 0:
                    raise error
            except:
                raise error

        if price is not None:
            error = ValueError(
                "price must be a positive float, received %r instead" % price
            )
            try:
                price = float(price)
                if price < 0:
                    raise error
            except:
                raise error

        if type_event == self.NEW_ORDER:
            stored_order = self._process_new_order(stored_order)
            self._on_new_order(stored_order)
        elif type_event == self.CANCELED_ORDER:
            stored_order = self._process_canceled_order(stored_order)
            self._on_canceled_order(stored_order)
        elif type_event == self.PARTIALLY_FILLED_ORDER:
            stored_order, position = self._process_partially_filled_order(
                stored_order, price, filled_quantity
            )
            self._on_partially_filled_order(
                position, stored_order, price, filled_quantity, multiplier
            )
        elif type_event == self.FILLED_ORDER:
            position = self._process_filled_order(stored_order, price, filled_quantity)
            self._on_filled_order(
                position, stored_order, price, filled_quantity, multiplier
            )
        else:
            logging.info("Unhandled type event %s for %r" % (type_event, stored_order))

<<<<<<< HEAD
        if hasattr(self, "_data_source") and hasattr(self._data_source, "get_datetime"):
=======
        if (
            hasattr(self, "_data_source")
            and self._data_source is not None
            and hasattr(self._data_source, "get_datetime")
        ):
>>>>>>> 6f0053f3
            new_row = {
                "time": self._data_source.get_datetime(),
                "strategy": stored_order.strategy,
                "exchange": stored_order.exchange,
                "symbol": stored_order.symbol,
                "side": stored_order.side,
                "sec_type": stored_order.sec_type,
                "type": stored_order.type,
                "status": stored_order.status,
                "price": price,
                "filled_quantity": filled_quantity,
                "multiplier": multiplier,
                "potfolio_value": 0,  # TODO: Add portfolio value
            }
            # append row to the dataframe
            self._trade_event_log_df = self._trade_event_log_df.append(
                new_row, ignore_index=True
            )

        return

    def _register_stream_events(self):
        """Register the function on_trade_event
        to be executed on each trade_update event"""
        pass

    def _run_stream(self):
        pass

    def _launch_stream(self):
        """Set the asynchronous actions to be executed after
        when events are sent via socket streams"""
        self._register_stream_events()
        t = Thread(
            target=self._run_stream, daemon=True, name=f"broker_{self.name}_thread"
        )
        t.start()
        if not self.IS_BACKTESTING_BROKER:
            logging.info(
                """Waiting for the socket stream connection to be established, 
                method _stream_established must be called"""
            )
            while True:
                if self._is_stream_subscribed is True:
                    break
        return

    def _poll(self):
        """Check every minute orders in the '_new_orders' and
        '_partially_filled' lists and update their status
        if necessary"""
        for order in self._tracked_orders:
            old_status = order.status
            order_updated = self._pull_order(order.identifier, order.strategy)
            if order_updated is None:
                raise ValueError(
                    "No trace of previous order with id %s found by the broker %s"
                    % (order.identifier, self.name)
                )

            new_status = order_updated.status
            if old_status != new_status:
                type_event = new_status
                price = None
                filled_quantity = None  #'filled_qty': '0',
                self._process_trade_event(
                    order_updated,
                    type_event,
                    price=price,
                    filled_quantity=filled_quantity,
                )

    def export_trade_events_to_csv(self, filename):
        if len(self._trade_event_log_df) > 0:
            output_df = self._trade_event_log_df.set_index("time")
            output_df.to_csv(filename)<|MERGE_RESOLUTION|>--- conflicted
+++ resolved
@@ -578,15 +578,11 @@
         else:
             logging.info("Unhandled type event %s for %r" % (type_event, stored_order))
 
-<<<<<<< HEAD
-        if hasattr(self, "_data_source") and hasattr(self._data_source, "get_datetime"):
-=======
         if (
             hasattr(self, "_data_source")
             and self._data_source is not None
             and hasattr(self._data_source, "get_datetime")
         ):
->>>>>>> 6f0053f3
             new_row = {
                 "time": self._data_source.get_datetime(),
                 "strategy": stored_order.strategy,
