--- conflicted
+++ resolved
@@ -84,16 +84,9 @@
         # Setting execution parameters
         self._first_iteration = True
         self._initial_budget = budget
-<<<<<<< HEAD
-        if not self.broker.IS_BACKTESTING_BROKER:
-            self._unspent_money = self.broker._get_cash_balance_at_broker()
-        else:
-            self._unspent_money = budget
-=======
         if not self._is_backtesting:
-            budget = self.broker. _get_cash_balance_at_broker()
+            budget = self.broker._get_cash_balance_at_broker()
         self._cash = budget
->>>>>>> de226272
         self._portfolio_value = budget
         self._minutes_before_closing = minutes_before_closing
         self._minutes_before_opening = minutes_before_opening
