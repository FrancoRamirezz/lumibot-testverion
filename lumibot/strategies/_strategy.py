import datetime
import logging
from termcolor import colored
from asyncio.log import logger
from decimal import Decimal
import os
import json
import string
import random

import pandas as pd
from lumibot.backtesting import BacktestingBroker, PolygonDataBacktesting, ThetaDataBacktesting
from lumibot.entities import Asset, Position
from lumibot.tools import (
    create_tearsheet,
    day_deduplicate,
    get_symbol_returns,
    plot_indicators,
    plot_returns,
    stats_summary,
    to_datetime_aware,
)
from lumibot.traders import Trader

from .strategy_executor import StrategyExecutor
<<<<<<< HEAD


=======
from .credentials import credentials
    
>>>>>>> 79b9a60b
class CustomLoggerAdapter(logging.LoggerAdapter):
    def __init__(self, logger, extra):
        super().__init__(logger, extra)
        self.prefix = f'[{self.extra["strategy_name"]}] '

    def process(self, msg, kwargs):
        try:
            return self.prefix + msg, kwargs
        except Exception as e:
            return msg, kwargs


class Vars:
    def __init__(self):
        super().__setattr__('_vars_dict', {})

    def __getattr__(self, name):
        try:
            return self._vars_dict[name]
        except KeyError:
            raise AttributeError(f"'Vars' object has no attribute '{name}'")

    def __setattr__(self, name, value):
        self._vars_dict[name] = value

    def set(self, name, value):
        self._vars_dict[name] = value

    def all(self):
        return self._vars_dict.copy()


class _Strategy:
    IS_BACKTESTABLE = True

    def __init__(
        self,
        *args,
        broker=None,
        minutes_before_closing=1,
        minutes_before_opening=60,
        sleeptime="1M",
        stats_file=None,
        risk_free_rate=None,
        benchmark_asset="SPY",
        backtesting_start=None,
        backtesting_end=None,
        quote_asset=Asset(symbol="USD", asset_type="forex"),
        starting_positions=None,
        filled_order_callback=None,
        name=None,
        budget=None,
        parameters={},
        buy_trading_fees=[],
        sell_trading_fees=[],
        force_start_immediately=False,
        discord_webhook_url=None,
        account_history_db_connection_str=None,
        db_connection_str=None,
        strategy_id=None,
        discord_account_summary_footer=None,
        should_backup_variables_to_database=False,
        should_send_summary_to_discord=True,
        save_logfile=False,
        **kwargs,
    ):
        """Initializes a Strategy object.

        Parameters
        ----------
        broker : Broker
            The broker to use for the strategy. Required. For backtesting, use the BacktestingBroker class.
        data_source : DataSource
            The data source to use for the strategy. Required.
        minutes_before_closing : int
            The number of minutes before closing that the before_market_closes lifecycle method will be called and the
            strategy will be stopped.
        minutes_before_opening : int
            The number of minutes before opening that the before_market_opens lifecycle method will be called.
        sleeptime : str
            The number of seconds to sleep between the start of each iteration of the strategy (on_trading_iteration).
            For example "1S" for 1 second, "5M" for 5 minutes, "2H" for 2 hours, or "1D" for 1 day.
            Defaults to "1M" (1 minute).
        stats_file : str
            The file name to save the stats to.
        risk_free_rate : float
            The risk-free rate to use for calculating the Sharpe ratio.
        benchmark_asset : Asset or str
            The asset to use as the benchmark for the strategy. Defaults to "SPY". Strings are converted to
            Asset objects with an asset_type="stock".
        backtesting_start : datetime.datetime
            The date and time to start backtesting from. Required for backtesting.
        backtesting_end : datetime.datetime
            The date and time to end backtesting. Required for backtesting.
        pandas_data : pd.DataFrame
            The pandas dataframe to use for backtesting. Required if using the PandasDataBacktesting data source.
        quote_asset : Asset
            The asset to use as the quote asset. Defaults to a USD forex Asset object.
        starting_positions : dict
            A dictionary of starting positions to use for backtesting. The keys are the symbols of the assets and the
            values are the quantities of the assets to start with.
        filled_order_callback : function
            A function to call when an order is filled. The function should take two parameters: the strategy object
            and the order object.
        name : str
            The name of the strategy. Defaults to the name of the class.
        budget : float
            The starting budget to use for backtesting. Defaults to $100,000.
        parameters : dict
            A dictionary of parameters to use for the strategy, this will override parameters set in the strategy
            class. The keys are the names of the parameters and the values are the values of the parameters.
            Defaults to an empty dictionary.
        buy_trading_fees : list
            A list of TradingFee objects to use for buying assets. Defaults to an empty list.
        sell_trading_fees : list
            A list of TradingFee objects to use for selling assets. Defaults to an empty list.
        force_start_immidiately : bool
            If True, the strategy will start immediately. If False, the strategy will wait until the market opens
            to start. Defaults to True.
        discord_webhook_url : str
            The discord webhook url to use for sending alerts from the strategy. You can send alerts to a discord
            channel by setting broadcast=True in the log_message method. The strategy will also by default send
            and account summary to the discord channel at the end of each day (db_connection_str
            must be set for this to work). Defaults to None (no discord alerts).
            For instructions on how to create a discord webhook url, see this link:
            https://support.discord.com/hc/en-us/articles/228383668-Intro-to-Webhooks
        discord_account_summary_footer : str
            The footer to use for the account summary sent to the discord channel if discord_webhook_url is set and the
            db_connection_str is set.
            Defaults to None (no footer).
        db_connection_str : str
            The connection string to use for the account history database. This is used to store the account history
            for the strategy. The account history is sent to the discord channel at the end of each day. The connection
            string should be in the format: "sqlite:///path/to/database.db". The database should have a table named
            "strategy_tracker". If that table does not exist, it will be created. Defaults to None (no account history).
        strategy_id : str
            The id of the strategy that will be used to identify the strategy in the account history database.
            Defaults to None (lumibot will use the name of the strategy as the id).
        should_backup_variables_to_database : bool
            If True, the strategy will backup its variables to the account history database at the end of each day.
            Defaults to True.
        should_send_summary_to_discord : bool
            If True, the strategy will send an account summary to the discord channel at the end of each day.
            Defaults to True.
        save_logfile : bool
            Whether to save the logfile. Defaults to False. If True, the logfile will be saved to the logs directory.
            Turning on this option will slow down the backtest.
        kwargs : dict
            A dictionary of additional keyword arguments to pass to the strategy.

        """
        # Handling positional arguments.
        # If there is one positional argument, it is assumed to be `broker`.
        # If there are two positional arguments, they are assumed to be
        # `name` and `broker`.
        # If there are three positional arguments, they are assumed to be
        # `name`, `budget` and `broker`

        # TODO: Break up this function, too long!

        self.buy_trading_fees = buy_trading_fees
        self.sell_trading_fees = sell_trading_fees
        self.save_logfile = save_logfile

        if len(args) == 1:
            if isinstance(args[0], str):
                self._name = args[0]
                self.broker = broker
            else:
                self.broker = args[0]
                self._name = kwargs.get("name", name)
        elif len(args) == 2:
            self._name = args[0]
            self.broker = args[1]
            logging.warning(
                "You are using the old style of initializing a Strategy. Only use \n"
                "the broker class as the first positional argument and the rest as keyword arguments. \n"
                "For example `MyStrategy(broker, name=strategy_name, budget=budget)`\n"
            )
        elif len(args) == 3:
            self._name = args[0]
            self.broker = args[2]
            logging.warning(
                "You are using the old style of initializing a Strategy. Only use \n"
                "the broker class as the first positional argument and the rest as keyword arguments. \n"
                "For example `MyStrategy(broker, name=strategy_name, budget=budget)`\n"
            )
        else:
            self.broker = broker
            self._name = name
        
        if self.broker == None:
            self.broker=credentials['BROKER']
        
        if self._name == None:
            self._name = credentials['STRATEGY_NAME']

        if self._name is None:
            self._name = self.__class__.__name__

        # Create an adapter with 'strategy_name' set to the instance's name
        self.logger = CustomLoggerAdapter(logger, {'strategy_name': self._name})

<<<<<<< HEAD
        self.discord_webhook_url = discord_webhook_url
        if account_history_db_connection_str:
            self.db_connection_str = account_history_db_connection_str
            logging.warning(
                "account_history_db_connection_str is deprecated and will be removed in future versions, please use db_connection_str instead")

=======
        self.discord_webhook_url = discord_webhook_url if discord_webhook_url is not None else credentials['DISCORD_WEBHOOK_URL']
        
        if account_history_db_connection_str: 
            self.db_connection_str = account_history_db_connection_str  
            logging.warning("account_history_db_connection_str is deprecated and will be removed in future versions, please use db_connection_str instead") 
        elif db_connection_str:
            self.db_connection_str = db_connection_str
        else:
            self.db_connection_str = credentials['DB_CONNECTION_STR']
            
>>>>>>> 79b9a60b
        self.discord_account_summary_footer = discord_account_summary_footer
        self.backup_table_name="vars_backup"

        if strategy_id is None:
            self.strategy_id = self._name
        else:
            self.strategy_id = strategy_id

        self._quote_asset = quote_asset
        self.broker.quote_assets.add(self._quote_asset)

        # Setting the broker object
        if self.broker == None:
            self.is_backtesting = True
        else:
            self.is_backtesting = self.broker.IS_BACKTESTING_BROKER

        self._benchmark_asset = benchmark_asset

        # Get the backtesting start and end dates from the broker data source if we are backtesting
        if self.is_backtesting:
            if self.broker.data_source.datetime_start is not None and self.broker.data_source.datetime_end is not None:
                self._backtesting_start = self.broker.data_source.datetime_start
                self._backtesting_end = self.broker.data_source.datetime_end

        # Force start immediately if we are backtesting
        self.force_start_immediately = force_start_immediately

        # Initialize the chart markers list
        self._chart_markers_list = []

        # Initialize the chart lines list
        self._chart_lines_list = []

        # Hold the asset objects for strings for stocks only.
        self._asset_mapping = dict()

        # Setting the data provider
        if self.is_backtesting:
            if self.broker.data_source.SOURCE == "PANDAS":
                self.broker.data_source.load_data()

            # Create initial starting positions.
            self.starting_positions = starting_positions
            if self.starting_positions is not None and len(self.starting_positions) > 0:
                for asset, quantity in self.starting_positions.items():
                    position = Position(
                        self._name,
                        asset,
                        Decimal(quantity),
                        orders=None,
                        hold=0,
                        available=Decimal(quantity),
                    )
                    self.broker._filled_positions.append(position)

        # Set the the state of first iteration to True. This will later be updated to False by the strategy executor
        self._first_iteration = True

        # Setting execution parameters
        self._last_on_trading_iteration_datetime = None
        if not self.is_backtesting:
            self.update_broker_balances()

            # Set initial positions if live trading.
            self.broker._set_initial_positions(self)
        else:
            if budget is None:
                if self.cash is None:
                    # Default to $100,000 if no budget is set.
                    budget = 100000
                    self._set_cash_position(budget)
                else:
                    budget = self.cash
            else:
                self._set_cash_position(budget)

            # #############################################
            # ## TODO: Should all this just use _update_portfolio_value()?
            # ## START
            self._portfolio_value = self.cash

            store_assets = list(self.broker.data_source._data_store.keys())
            if len(store_assets) > 0:
                positions_value = 0
                for position in self.get_positions():
                    price = None
                    if position.asset == self.quote_asset:
                        # Don't include the quote asset since it's already included with cash
                        price = 0
                    else:
                        price = self.get_last_price(position.asset, quote=self.quote_asset)
                    value = float(position.quantity) * price
                    positions_value += value

                self._portfolio_value = self._portfolio_value + positions_value

            else:
                self._position_value = 0

            # END
            ##############################################

        self._initial_budget = budget
        self._minutes_before_closing = minutes_before_closing
        self._minutes_before_opening = minutes_before_opening
        self._sleeptime = sleeptime
        self._risk_free_rate = risk_free_rate
        self._executor = StrategyExecutor(self)
        self.broker._add_subscriber(self._executor)

        # Stats related variables
        self._stats_file = stats_file
        self._stats = None
        self._stats_list = []
        self._analysis = {}

        # Variable backup related variables
        self.should_backup_variables_to_database = should_backup_variables_to_database
        self.should_send_summary_to_discord = should_send_summary_to_discord
        self._last_backup_state = None
        self.vars = Vars()

        # Storing parameters for the initialize method
        if not hasattr(self, "parameters") or not isinstance(self.parameters, dict) or self.parameters is None:
            self.parameters = {}
        self.parameters = {**self.parameters, **kwargs}
        if parameters is not None and isinstance(self.parameters, dict):
            self.parameters = {**self.parameters, **parameters}

        self._strategy_returns_df = None
        self._benchmark_returns_df = None

        self._filled_order_callback = filled_order_callback

    # =============Internal functions===================
    def _copy_dict(self):
        result = {}
        ignored_fields = ["broker", "data_source", "trading_pairs", "asset_gen"]
        for key in self.__dict__:
            if key[0] != "_" and key not in ignored_fields:
                try:
                    result[key] = self.__dict__[key]
                except KeyError:
                    pass
                    # self.logger.warning(
                    #     "Cannot perform deepcopy on %r" % self.__dict__[key]
                    # )
            elif key in [
                "_name",
                "_initial_budget",
                # "_cash",
                "_portfolio_value",
                "_minutes_before_closing",
                "_minutes_before_opening",
                "_sleeptime",
                "is_backtesting",
            ]:
                result[key[1:]] = self.__dict__[key]

        return result

    def _set_cash_position(self, cash: float):
        # Check if cash is in the list of positions yet
        for x in range(len(self.broker._filled_positions.get_list())):
            position = self.broker._filled_positions[x]
            if position is not None and position.asset == self.quote_asset:
                position.quantity = cash
                self.broker._filled_positions[x] = position
                return

        # If not in positions, create a new position for cash
        position = Position(
            self._name,
            self.quote_asset,
            Decimal(cash),
            orders=None,
            hold=0,
            available=Decimal(cash),
        )
        self.broker._filled_positions.append(position)

    def _sanitize_user_asset(self, asset):
        if isinstance(asset, Asset):
            return asset
        elif isinstance(asset, tuple):
            return asset
        elif isinstance(asset, str):
            # Make sure the asset is uppercase for consistency (and because some brokers require it)
            asset = asset.upper()
            return Asset(symbol=asset)
        else:
            if self.broker.data_source.SOURCE != "CCXT":
                raise ValueError(f"You must enter a symbol string or an asset object. You " f"entered {asset}")
            else:
                raise ValueError(
                    "You must enter symbol string or an asset object. If you "
                    "getting a quote, you may enter a string like `ETH/BTC` or "
                    "asset objects in a tuple like (Asset(ETH), Asset(BTC))."
                )

    def _log_strat_name(self):
        """Returns the name of the strategy as a string if not default"""
        return f"{self._name} " if self._name is not None else ""

    def update_broker_balances(self, force_update=True):
        """Updates the broker's balances, including cash and portfolio value

        Parameters
        ----------
        force_update : bool, optional
            If True, forces the broker to update the balances immediately.
            If False, the broker will only update the balances if the last
            update was more than 1 minute ago. The default is True.

        Returns
        -------
        bool
            True if the broker's balances were updated, False otherwise
        """
        if self.is_backtesting:
            return True

        if "last_broker_balances_update" not in self.__dict__:
            self.last_broker_balances_update = None

        UPDATE_INTERVAL = 59
        if (
            self.last_broker_balances_update is None
            or force_update
            or (
                self.last_broker_balances_update + datetime.timedelta(seconds=UPDATE_INTERVAL) < datetime.datetime.now()
            )
        ):
            broker_balances = self.broker._get_balances_at_broker(self.quote_asset)

            if broker_balances is not None:
                (
                    self._cash,
                    self._position_value,
                    self._portfolio_value,
                ) = broker_balances

                self.last_broker_balances_update = datetime.datetime.now()
                return True

            else:
                logger.error(
                    "Unable to get balances (cash, portfolio value, etc) from broker. "
                    "Please check your broker and your broker configuration."
                )
                return False
        else:
            logger.debug("Balances already updated recently. Skipping update.")

    # =============Auto updating functions=============

    def _update_portfolio_value(self):
        """updates self.portfolio_value"""
        if not self.is_backtesting:
            broker_balances = self.broker._get_balances_at_broker(self.quote_asset)

            if broker_balances is not None:
                return broker_balances[2]
            else:
                return None

        with self._executor.lock:
            # Used for traditional brokers, for crypto this could be 0
            portfolio_value = self.cash

            positions = self.broker.get_tracked_positions(self._name)
            assets_original = [position.asset for position in positions]
            # Set the base currency for crypto valuations.

            assets = []
            asset_is_option = False
            for asset in assets_original:
                if asset != self.quote_asset:
                    if asset.asset_type == "crypto" or asset.asset_type == "forex":
                        asset = (asset, self.quote_asset)
                    elif asset.asset_type == "option":
                        asset_is_option = True
                    assets.append(asset)
            if self.broker.option_source and asset_is_option:
                prices = self.broker.option_source.get_last_prices(assets)
            else:
                prices = self.broker.data_source.get_last_prices(assets)
            for position in positions:
                # Turn the asset into a tuple if it's a crypto asset
                asset = (
                    position.asset
                    if (position.asset.asset_type != "crypto") and (position.asset.asset_type != "forex")
                    else (position.asset, self.quote_asset)
                )
                quantity = position.quantity
                price = prices.get(asset, 0)

                # If the asset is the quote asset, then we already have included it from cash
                # Eg. if we have a position of USDT and USDT is the quote_asset then we already consider it as cash
                if self.quote_asset is not None:
                    if isinstance(asset, tuple) and asset == (
                        self.quote_asset,
                        self.quote_asset,
                    ):
                        price = 0
                    elif isinstance(asset, Asset) and asset == self.quote_asset:
                        price = 0

                if self.is_backtesting and price is None:
                    if isinstance(asset, Asset):
                        raise ValueError(
                            f"A security has returned a price of None while trying "
                            f"to set the portfolio value. This usually happens when there "
                            f"is no data data available for the Asset or pair. "
                            f"Please ensure data exists at "
                            f"{self.broker.datetime} for the security: \n"
                            f"symbol: {asset.symbol}, \n"
                            f"type: {asset.asset_type}, \n"
                            f"right: {asset.right}, \n"
                            f"expiration: {asset.expiration}, \n"
                            f"strike: {asset.strike}.\n"
                        )
                    elif isinstance(asset, tuple):
                        raise ValueError(
                            f"A security has returned a price of None while trying "
                            f"to set the portfolio value. This usually happens when there "
                            f"is no data data available for the Asset or pair. "
                            f"Please ensure data exists at "
                            f"{self.broker.datetime} for the pair: {asset}"
                        )
                if isinstance(asset, tuple):
                    multiplier = 1
                else:
                    multiplier = asset.multiplier if asset.asset_type in ["option", "future"] else 1
                portfolio_value += float(quantity) * price * multiplier
            self._portfolio_value = portfolio_value
        return portfolio_value

    def _update_cash(self, side, quantity, price, multiplier):
        """update the self.cash"""
        with self._executor.lock:
            cash = self.cash
            if cash is None:
                cash = 0

            if side == "buy":
                cash -= float(quantity) * price * multiplier
            if side == "sell":
                cash += float(quantity) * price * multiplier

            self._set_cash_position(cash)

            # Todo also update the cash asset in positions?

            return self.cash

    def _update_cash_with_dividends(self):
        with self._executor.lock:
            positions = self.broker.get_tracked_positions(self._name)

            assets = []
            for position in positions:
                if position.asset != self.quote_asset:
                    assets.append(position.asset)

            dividends_per_share = self.get_yesterday_dividends(assets)
            for position in positions:
                asset = position.asset
                quantity = position.quantity
                dividend_per_share = 0 if dividends_per_share is None else dividends_per_share.get(asset, 0)
                cash = self.cash
                if cash is None:
                    cash = 0
                cash += dividend_per_share * float(quantity)
                self._set_cash_position(cash)
            return self.cash

    # =============Stats functions=====================

    def _append_row(self, row):
        self._stats_list.append(row)

    def _format_stats(self):
        self._stats = pd.DataFrame(self._stats_list)
        if "datetime" in self._stats.columns:
            self._stats = self._stats.set_index("datetime")
        self._stats["return"] = self._stats["portfolio_value"].pct_change()

        return self._stats

    def _dump_stats(self):
        logger = logging.getLogger()
        current_level = logging.getLevelName(logger.level)
        for handler in logger.handlers:
            if handler.__class__.__name__ == "StreamHandler":
                current_stream_handler_level = handler.level
                handler.setLevel(logging.INFO)
        logger.setLevel(logging.INFO)
        if len(self._stats_list) > 0:
            self._format_stats()
            if self._stats_file:
                # Get the directory name from the stats file path
                stats_directory = os.path.dirname(self._stats_file)

                # Check if the directory exists
                if not os.path.exists(stats_directory):
                    os.makedirs(stats_directory)

                self._stats.to_csv(self._stats_file)

            self._strategy_returns_df = day_deduplicate(self._stats)

            self._analysis = stats_summary(self._strategy_returns_df, self.risk_free_rate)

            # Get performance for the benchmark asset
            self._dump_benchmark_stats()

        for handler in logger.handlers:
            if handler.__class__.__name__ == "StreamHandler":
                handler.setLevel(current_stream_handler_level)
        logger.setLevel(current_level)

    def _dump_benchmark_stats(self):
        if not self.is_backtesting:
            return
        if self._backtesting_start is not None and self._backtesting_end is not None:
            # Need to adjust the backtesting end date because the data from Yahoo
            # is at the start of the day, so the graph cuts short. This may be needed
            # for other timeframes as well
            backtesting_end_adjusted = self._backtesting_end

            # If we are using the polgon data source, then get the benchmark returns from polygon
            if type(self.broker.data_source) == PolygonDataBacktesting:
                benchmark_asset = self._benchmark_asset
                # If the benchmark asset is a string, then convert it to an Asset object
                if isinstance(benchmark_asset, str):
                    benchmark_asset = Asset(benchmark_asset)

                timestep = "minute"
                # If the strategy sleeptime is in days then use daily data, eg. "1D"
                if "D" in str(self._sleeptime):
                    timestep = "day"

                bars = self.broker.data_source.get_historical_prices_between_dates(
                    benchmark_asset,
                    timestep,
                    start_date=self._backtesting_start,
                    end_date=backtesting_end_adjusted,
                    quote=self._quote_asset,
                )
                df = bars.df

                # Add returns column
                df["return"] = df["close"].pct_change()

                # Add the symbol_cumprod column
                df["symbol_cumprod"] = (1 + df["return"]).cumprod()

                self._benchmark_returns_df = df

            # For data sources of type CCXT, benchmark_asset gets bechmark_asset from the CCXT backtest data source.
            elif self.broker.data_source.SOURCE.upper() == "CCXT":
                benchmark_asset = self._benchmark_asset
                # If the benchmark asset is a string, then convert it to an Asset object
                if isinstance(benchmark_asset, str):
                    asset_quote = benchmark_asset.split("/")
                    if len(asset_quote) == 2:
                        benchmark_asset = (Asset(symbol=asset_quote[0], asset_type="crypto"),
                                           Asset(symbol=asset_quote[1], asset_type="crypto"))
                    else:
                        benchmark_asset = Asset(symbol=benchmark_asset, asset_type="crypto")

                timestep = "minute"
                # If the strategy sleeptime is in days then use daily data, eg. "1D"
                if "D" in str(self._sleeptime):
                    timestep = "day"

                bars = self.broker.data_source.get_historical_prices_between_dates(
                    benchmark_asset,
                    timestep,
                    start_date=self._backtesting_start,
                    end_date=backtesting_end_adjusted,
                    quote=self._quote_asset,
                )
                df = bars.df

                # Add the symbol_cumprod column
                df["symbol_cumprod"] = (1 + df["return"]).cumprod()

                self._benchmark_returns_df = df

            # If we are using any other data source, then get the benchmark returns from yahoo
            else:
                benchmark_asset = self._benchmark_asset

                # If the benchmark asset is a string, then just use the string as the symbol
                if isinstance(benchmark_asset, str):
                    benchmark_symbol = benchmark_asset
                # If the benchmark asset is an Asset object, then use the symbol of the asset
                elif isinstance(benchmark_asset, Asset):
                    benchmark_symbol = benchmark_asset.symbol
                # If the benchmark asset is a tuple, then use the symbols of the assets in the tuple
                elif isinstance(benchmark_asset, tuple):
                    benchmark_symbol = f"{benchmark_asset[0].symbol}/{benchmark_asset[1].symbol}"

                self._benchmark_returns_df = get_symbol_returns(
                    benchmark_symbol,
                    self._backtesting_start,
                    backtesting_end_adjusted,
                )

    def plot_returns_vs_benchmark(
        self,
        plot_file_html="backtest_result.html",
        trades_df=None,
        show_plot=True,
    ):
        if not show_plot:
            return
        elif self._strategy_returns_df is None:
            self.logger.warning("Cannot plot returns because the strategy returns are missing")
        elif self._benchmark_returns_df is None:
            self.logger.warning("Cannot plot returns because the benchmark returns are missing")
        else:
            plot_returns(
                self._strategy_returns_df,
                f"{self._log_strat_name()}Strategy",
                self._benchmark_returns_df,
                str(self._benchmark_asset),
                plot_file_html,
                trades_df,
                show_plot,
                initial_budget=self._initial_budget,
            )

    def tearsheet(
        self,
        save_tearsheet=True,
        tearsheet_file=None,
        show_tearsheet=True,
    ):
        if not save_tearsheet and not show_tearsheet:
            return None

        if show_tearsheet:
            save_tearsheet = True

        if self._strategy_returns_df is None:
            self.logger.warning("Cannot create a tearsheet because the strategy returns are missing")
        else:
            # Get the strategy parameters
            strategy_parameters = self.parameters

            # Remove pandas_data from the strategy parameters if it exists
            if "pandas_data" in strategy_parameters:
                del strategy_parameters["pandas_data"]

            strat_name = self._name if self._name is not None else "Strategy"

            result = create_tearsheet(
                self._strategy_returns_df,
                strat_name,
                tearsheet_file,
                self._benchmark_returns_df,
                self._benchmark_asset,
                show_tearsheet,
                save_tearsheet,
                risk_free_rate=self.risk_free_rate,
                strategy_parameters=strategy_parameters,
            )

            return result

    @classmethod
    def run_backtest(
        cls,
        *args,
        minutes_before_closing=5,
        minutes_before_opening=60,
        sleeptime=1,
        stats_file=None,
        risk_free_rate=None,
        logfile=None,
        config=None,
        auto_adjust=False,
        name=None,
        budget=None,
        benchmark_asset="SPY",
        plot_file_html=None,
        trades_file=None,
        settings_file=None,
        pandas_data=None,
        quote_asset=Asset(symbol="USD", asset_type="forex"),
        starting_positions=None,
        show_plot=True,
        tearsheet_file=None,
        save_tearsheet=True,
        show_tearsheet=True,
        parameters={},
        buy_trading_fees=[],
        sell_trading_fees=[],
        api_key=None,
<<<<<<< HEAD
        polygon_api_key=None,
        polygon_has_paid_subscription=None,  # Depricated, this is now automatic. Remove in future versions.
        use_other_option_source=False,
        thetadata_username=None,
        thetadata_password=None,
=======
>>>>>>> 79b9a60b
        indicators_file=None,
        show_indicators=True,
        save_logfile=False,
        **kwargs,
    ):
        """Backtest a strategy.

        Parameters
        ----------
        datasource_class : class
            The datasource class to use. For example, if you want to use the yahoo finance datasource,
            then you would pass YahooDataBacktesting as the datasource_class.
        backtesting_start : datetime
            The start date of the backtesting period.
        backtesting_end : datetime
            The end date of the backtesting period.
        minutes_before_closing : int
            The number of minutes before closing that the minutes_before_closing strategy method will be called.
        minutes_before_opening : int
            The number of minutes before opening that the minutes_before_opening strategy method will be called.
        sleeptime : int
            The number of seconds to sleep between each iteration of the backtest.
        stats_file : str
            The file to write the stats to.
        risk_free_rate : float
            The risk-free rate to use.
        logfile : str
            The file to write the log to.
        config : dict
            The config to use to set up the brokers in live trading.
        auto_adjust : bool
            Whether to automatically adjust the strategy.
        name : str
            The name of the strategy.
        budget : float
            The initial budget to use for the backtest.
        benchmark_asset : str or Asset
            The benchmark asset to use for the backtest to compare to. If it is a string then it will be converted
            to a stock Asset object.
        plot_file_html : str
            The file to write the plot html to.
        trades_file : str
            The file to write the trades to.
        pandas_data : list
            A list of Data objects that are used when the datasource_class object is set to PandasDataBacktesting.
            This contains all the data that will be used in backtesting.
        quote_asset : Asset (crypto)
            An Asset object for the cryptocurrency that will get used
            as a valuation asset for measuring overall porfolio values.
            Usually USDT, USD, USDC.
        starting_positions : dict
            A dictionary of starting positions for each asset. For example,
            if you want to start with $100 of SPY, and $200 of AAPL, then you
            would pass in starting_positions={'SPY': 100, 'AAPL': 200}.
        show_plot : bool
            Whether to show the plot.
        show_tearsheet : bool
            Whether to show the tearsheet.
        save_tearsheet : bool
            Whether to save the tearsheet.
        parameters : dict
            A dictionary of parameters to pass to the strategy. These parameters
            must be set up within the initialize() method.
        buy_trading_fees : list of TradingFee objects
            A list of TradingFee objects to apply to the buy orders during backtests.
        sell_trading_fees : list of TradingFee objects
            A list of TradingFee objects to apply to the sell orders during backtests.
        api_key : str
            The polygon api key to use for polygon data. Only required if you are using PolygonDataBacktesting as
            the datasource_class.
        indicators_file : str
            The file to write the indicators to.
        show_indicators : bool
            Whether to show the indicators plot.
        save_logfile : bool
            Whether to save the logfile. Defaults to False. If True, the logfile will be saved to the logs directory. Turning on this option will slow down the backtest.

        Returns
        -------
        Backtest
            The backtest object.

        Examples
        --------

        >>> from datetime import datetime
        >>> from lumibot.backtesting import YahooDataBacktesting
        >>> from lumibot.strategies import Strategy
        >>>
        >>> # A simple strategy that buys AAPL on the first day
        >>> class MyStrategy(Strategy):
        >>>    def on_trading_iteration(self):
        >>>        if self.first_iteration:
        >>>            order = self.create_order("AAPL", quantity=1, side="buy")
        >>>            self.submit_order(order)
        >>>
        >>> # Create a backtest
        >>> backtesting_start = datetime(2018, 1, 1)
        >>> backtesting_end = datetime(2018, 1, 31)
        >>>
        >>> # The benchmark asset to use for the backtest to compare to
        >>> benchmark_asset = Asset(symbol="QQQ", asset_type="stock")
        >>>
        >>> backtest = MyStrategy.backtest(
        >>>     datasource_class=YahooDataBacktesting,
        >>>     backtesting_start=backtesting_start,
        >>>     backtesting_end=backtesting_end,
        >>>     benchmark_asset=benchmark_asset,
        >>> )
        """

        positional_args_error_message = (
            "Please do not use `name' or 'budget' as positional arguments. \n"
            "These have been changed to keyword arguments. For example, \n"
            "please create your `strategy.backtest` similar to below adding, \n"
            "if you need them, `name` and `budget` as keyword arguments. \n"
            "    strategy_class.backtest(\n"
            "        backtesting_datasource,\n"
            "        backtesting_start,\n"
            "        backtesting_end,\n"
            "        pandas_data=pandas_data,\n"
            "        stats_file=stats_file,\n"
            "        name='my_strategy_name',\n"
            "        budget=50000,\n"
            "        config=config,\n"
            "        logfile=logfile,\n"
            "        **kwargs,\n"
            "    )"
        )

        # Print start message
        print(f"Starting backtest for {cls.__name__}...")

        # Handling positional arguments.
        if len(args) == 3:
            datasource_class = args[0]
            backtesting_start = args[1]
            backtesting_end = args[2]
            name = kwargs.get("name", name)
            budget = kwargs.get("budget", budget)
        elif len(args) == 5:
            name = args[0]
            budget = args[1]
            datasource_class = args[2]
            backtesting_start = args[3]
            backtesting_end = args[4]
            logging.warning(
                f"You are using the old style of initializing a backtest object. \n" f"{positional_args_error_message}"
            )
        else:
            # Error message
            logging.error(
                "Unable to interpret positional arguments. Please ensure you have \n"
                "included `datasource_class`, `backtesting_start`,  and `backtesting_end` \n"
                "for your three positional arguments. \n"
            )

        if name is None:
            name = cls.__name__

<<<<<<< HEAD
        if not api_key and polygon_api_key:
            api_key = polygon_api_key

        # check if datasource_class is a class or a dictionary
        if isinstance(datasource_class, dict):
            optionsource_class = datasource_class["OPTION"]
            datasource_class = datasource_class["STOCK"]
            use_other_option_source = True
        else:
            optionsource_class = None
            use_other_option_source = False

=======
>>>>>>> 79b9a60b
        # Make a string with 6 random numbers/letters (upper and lowercase) to avoid overwriting
        random_string = "".join(random.choices(string.ascii_letters + string.digits, k=6))

        datestring = datetime.datetime.now().strftime("%Y-%m-%d_%H-%M")
        base_filename = f"{name + '_' if name is not None else ''}{datestring}_{random_string}"

        logdir = "logs"
        if logfile is None and save_logfile:
            logfile = f"{logdir}/{base_filename}_logs.csv"
        if stats_file is None:
            stats_file = f"{logdir}/{base_filename}_stats.csv"

        # #############################################
        # Check the data types of the parameters
        # #############################################

        # Check datasource_class
        if not isinstance(datasource_class, type):
            raise ValueError(f"`datasource_class` must be a class. You passed in {datasource_class}")

        # Check optionsource_class
        if use_other_option_source and not isinstance(optionsource_class, type):
            raise ValueError(f"`optionsource_class` must be a class. You passed in {optionsource_class}")

        cls.verify_backtest_inputs(backtesting_start, backtesting_end)

        # Make sure polygon_api_key is set if using PolygonDataBacktesting
        cls.api_key = api_key if api_key is not None else credentials['POLYGON_API_KEY']
        if datasource_class == PolygonDataBacktesting and cls.api_key is None:
            raise ValueError(
                "Please set `api_key` to your API key from polygon.io in the backtest() function if "
                "you are using PolygonDataBacktesting. If you don't have one, you can get a free API key "
                "from https://polygon.io/."
            )

        # Make sure thetadata_username and thetadata_password are set if using ThetaDataBacktesting
        if use_other_option_source and optionsource_class == ThetaDataBacktesting and (thetadata_username is None or thetadata_password is None):
            raise ValueError(
                "Please set `thetadata_username` and `thetadata_password` in the backtest() function if "
                "you are using ThetaDataBacktesting. If you don't have one, you can do registeration "
                "from https://www.thetadata.net/."
            )

        if not cls.IS_BACKTESTABLE:
            logging.warning(f"Strategy {name + ' ' if name is not None else ''}cannot be " f"backtested at the moment")
            return None

        try:
            backtesting_start = to_datetime_aware(backtesting_start)
            backtesting_end = to_datetime_aware(backtesting_end)
        except AttributeError:
            logging.error(
                "`backtesting_start` and `backtesting_end` must be datetime objects. \n"
                "You are receiving this error most likely because you are using \n"
                "the original positional arguments for backtesting. \n\n"
                f"{positional_args_error_message}"
            )
            return None

        trader = Trader(logfile=logfile, backtest=True)

        data_source = datasource_class(
            backtesting_start,
            backtesting_end,
            config=config,
            auto_adjust=auto_adjust,
            api_key=api_key,
            pandas_data=pandas_data,
            **kwargs,
        )

        if not use_other_option_source:
            backtesting_broker = BacktestingBroker(data_source)
        else:
            options_source = optionsource_class(
                backtesting_start,
                backtesting_end,
                config=config,
                auto_adjust=auto_adjust,
                username=thetadata_username,
                password=thetadata_password,
                pandas_data=pandas_data,
                **kwargs,
            )
            backtesting_broker = BacktestingBroker(data_source, options_source)

        strategy = cls(
            backtesting_broker,
            minutes_before_closing=minutes_before_closing,
            minutes_before_opening=minutes_before_opening,
            sleeptime=sleeptime,
            risk_free_rate=risk_free_rate,
            stats_file=stats_file,
            benchmark_asset=benchmark_asset,
            backtesting_start=backtesting_start,
            backtesting_end=backtesting_end,
            pandas_data=pandas_data,
            quote_asset=quote_asset,
            starting_positions=starting_positions,
            name=name,
            budget=budget,
            parameters=parameters,
            buy_trading_fees=buy_trading_fees,
            sell_trading_fees=sell_trading_fees,
            save_logfile=save_logfile,
            **kwargs,
        )
        trader.add_strategy(strategy)

        logger = logging.getLogger("backtest_stats")
        logger.setLevel(logging.INFO)
        logger.info("Starting backtest...")
        start = datetime.datetime.now()

        result = trader.run_all(
            show_plot=show_plot,
            show_tearsheet=show_tearsheet,
            save_tearsheet=save_tearsheet,
            show_indicators=show_indicators,
            tearsheet_file=tearsheet_file,
            base_filename=base_filename,
        )

        end = datetime.datetime.now()
        backtesting_length = backtesting_end - backtesting_start
        backtesting_run_time = end - start
        logger.info(
            f"Backtest took {backtesting_run_time} for a speed of {backtesting_run_time / backtesting_length:,.3f}"
        )

        return result[name], strategy

    def write_backtest_settings(self, settings_file):
        """
        Redefined in the Strategy class to that it has access to all the needed variables.
        """
        pass

    def backtest_analysis(
        self,
        logdir=None,
        show_plot=True,
        show_tearsheet=True,
        show_indicators=True,
        save_tearsheet=True,
        plot_file_html=None,
        tearsheet_file=None,
        trades_file=None,
        settings_file=None,
        indicators_file=None,
        tearsheet_csv_file=None,
        base_filename="",  # This is the base filename for the backtest
    ):
        name = self._name

        # Filename defaults
        if not logdir:
            logdir = "logs"

        if not plot_file_html:
            plot_file_html = f"{logdir}/{base_filename}_trades.html"
        if not trades_file:
            trades_file = f"{logdir}/{base_filename}_trades.csv"
        if not tearsheet_file:
            tearsheet_file = f"{logdir}/{base_filename}_tearsheet.html"
        if not settings_file:
            settings_file = f"{logdir}/{base_filename}_settings.json"
        if not indicators_file:
            indicators_file = f"{logdir}/{base_filename}_indicators.html"
        if not tearsheet_csv_file:
            tearsheet_csv_file = f"{logdir}/{base_filename}_tearsheet.csv"

        self.write_backtest_settings(settings_file)

        backtesting_broker = self.broker
        backtesting_broker.export_trade_events_to_csv(trades_file)
        self.plot_returns_vs_benchmark(
            plot_file_html,
            backtesting_broker._trade_event_log_df,
            show_plot=show_plot,
        )
        # Create chart lines dataframe
        chart_lines_df = pd.DataFrame(self._chart_lines_list)
        # Create chart markers dataframe
        chart_markers_df = pd.DataFrame(self._chart_markers_list)

        # Check if we have at least one indicator to plot
        if chart_markers_df is not None and chart_lines_df is not None:
            plot_indicators(
                indicators_file,
                chart_markers_df,
                chart_lines_df,
                f"{self._log_strat_name()}Strategy Indicators",
                show_indicators=show_indicators,
            )

        tearsheet_result = self.tearsheet(
            save_tearsheet=save_tearsheet,
            tearsheet_file=tearsheet_file,
            show_tearsheet=show_tearsheet,
        )

        # Save the result to a csv file
        if tearsheet_result is not None:
            tearsheet_result.to_csv(tearsheet_csv_file)

        return tearsheet_result

    @classmethod
    def verify_backtest_inputs(cls, backtesting_start, backtesting_end):
        """
        Helper function to check that the inputs are set correctly for BackTest.
        Parameters
        ----------
        backtesting_start: datetime.datetime
            The start datetime of the backtesting period.
        backtesting_end: datetime.datetime
            The end datetime of the backtesting period.

        Raises
        -------
        ValueError
            If the inputs are not set correctly.
        """
        # Check backtesting_start and backtesting_end
        if not isinstance(backtesting_start, datetime.datetime):
            raise ValueError(f"`backtesting_start` must be a datetime object. You passed in {backtesting_start}")

        if not isinstance(backtesting_end, datetime.datetime):
            raise ValueError(f"`backtesting_end` must be a datetime object. You passed in {backtesting_end}")

        # Check that backtesting end is after backtesting start
        if backtesting_end <= backtesting_start:
            raise ValueError(
                f"`backtesting_end` must be after `backtesting_start`. You passed in "
                f"{backtesting_end} and {backtesting_start}"
            )

    @classmethod
    def backtest(
        cls,
        *args,
        minutes_before_closing=1,
        minutes_before_opening=60,
        sleeptime=1,
        stats_file=None,
        risk_free_rate=None,
        logfile=None,
        config=None,
        auto_adjust=False,
        name=None,
        budget=None,
        benchmark_asset="SPY",
        plot_file_html=None,
        trades_file=None,
        settings_file=None,
        pandas_data=None,
        quote_asset=Asset(symbol="USD", asset_type="forex"),
        starting_positions=None,
        show_plot=True,
        tearsheet_file=None,
        save_tearsheet=True,
        show_tearsheet=True,
        parameters={},
        buy_trading_fees=[],
        sell_trading_fees=[],
        api_key=None,
        polygon_api_key=None,
        polygon_has_paid_subscription=None,  # Depricated, this is now automatic. Remove in future versions.
        indicators_file=None,
        show_indicators=True,
        save_logfile=False,
        **kwargs,
    ):
        """Backtest a strategy.

        Parameters
        ----------
        datasource_class : class
            The datasource class to use. For example, if you want to use the yahoo finance datasource, then you
            would pass YahooDataBacktesting as the datasource_class.
        backtesting_start : datetime
            The start date of the backtesting period.
        backtesting_end : datetime
            The end date of the backtesting period.
        minutes_before_closing : int
            The number of minutes before closing that the minutes_before_closing strategy method will be called.
        minutes_before_opening : int
            The number of minutes before opening that the minutes_before_opening strategy method will be called.
        sleeptime : int
            The number of seconds to sleep between each iteration of the backtest.
        stats_file : str
            The file to write the stats to.
        risk_free_rate : float
            The risk free rate to use.
        logfile : str
            The file to write the log to.
        config : dict
            The config to use to set up the brokers in live trading.
        auto_adjust : bool
            Whether or not to automatically adjust the strategy.
        name : str
            The name of the strategy.
        budget : float
            The initial budget to use for the backtest.
        benchmark_asset : str or Asset
            The benchmark asset to use for the backtest to compare to. If it is a string then it will be converted
            to a stock Asset object.
        plot_file_html : str
            The file to write the plot html to.
        trades_file : str
            The file to write the trades to.
        pandas_data : list
            A list of Data objects that are used when the datasource_class object is set to PandasDataBacktesting.
            This contains all the data that will be used in backtesting.
        quote_asset : Asset (crypto)
            An Asset object for the crypto currency that will get used
            as a valuation asset for measuring overall porfolio values.
            Usually USDT, USD, USDC.
        starting_positions : dict
            A dictionary of starting positions for each asset. For example,
            if you want to start with $100 of SPY, and $200 of AAPL, then you
            would pass in starting_positions={'SPY': 100, 'AAPL': 200}.
        show_plot : bool
            Whether to show the plot.
        show_tearsheet : bool
            Whether to show the tearsheet.
        save_tearsheet : bool
            Whether to save the tearsheet.
        parameters : dict
            A dictionary of parameters to pass to the strategy. These parameters
            must be set up within the initialize() method.
        buy_trading_fees : list of TradingFee objects
            A list of TradingFee objects to apply to the buy orders during backtests.
        sell_trading_fees : list of TradingFee objects
            A list of TradingFee objects to apply to the sell orders during backtests.
        api_key : str
            The polygon api key to use for polygon data. Only required if you are using PolygonDataBacktesting as
            the datasource_class.
        polygon_api_key : str
            The polygon api key to use for polygon data. Only required if you are using PolygonDataBacktesting as
            the datasource_class. Depricated, please use 'api_key' instead.
        indicators_file : str
            The file to write the indicators to.
        show_indicators : bool
            Whether to show the indicators plot.
        save_logfile : bool
            Whether to save the logs to a file. If True, the logs will be saved to the logs directory. Defaults to False.
            Turning on this option will slow down the backtest.

        Returns
        -------
        result : dict
            A dictionary of the backtest results. Eg.

        Examples
        --------

        >>> from datetime import datetime
        >>> from lumibot.backtesting import YahooDataBacktesting
        >>> from lumibot.strategies import Strategy
        >>>
        >>> # A simple strategy that buys AAPL on the first day
        >>> class MyStrategy(Strategy):
        >>>    def on_trading_iteration(self):
        >>>        if self.first_iteration:
        >>>            order = self.create_order("AAPL", quantity=1, side="buy")
        >>>            self.submit_order(order)
        >>>
        >>> # Create a backtest
        >>> backtesting_start = datetime(2018, 1, 1)
        >>> backtesting_end = datetime(2018, 1, 31)
        >>>
        >>> # The benchmark asset to use for the backtest to compare to
        >>> benchmark_asset = Asset(symbol="QQQ", asset_type="stock")
        >>>
        >>> backtest = MyStrategy.backtest(
        >>>     datasource_class=YahooDataBacktesting,
        >>>     backtesting_start=backtesting_start,
        >>>     backtesting_end=backtesting_end,
        >>>     benchmark_asset=benchmark_asset,
        >>> )
        """
        results, strategy = cls.run_backtest(
            *args,
            minutes_before_closing=minutes_before_closing,
            minutes_before_opening=minutes_before_opening,
            sleeptime=sleeptime,
            stats_file=stats_file,
            risk_free_rate=risk_free_rate,
            logfile=logfile,
            config=config,
            auto_adjust=auto_adjust,
            name=name,
            budget=budget,
            benchmark_asset=benchmark_asset,
            plot_file_html=plot_file_html,
            trades_file=trades_file,
            settings_file=settings_file,
            pandas_data=pandas_data,
            quote_asset=quote_asset,
            starting_positions=starting_positions,
            show_plot=show_plot,
            tearsheet_file=tearsheet_file,
            save_tearsheet=save_tearsheet,
            show_tearsheet=show_tearsheet,
            parameters=parameters,
            buy_trading_fees=buy_trading_fees,
            sell_trading_fees=sell_trading_fees,
            api_key=api_key,
            polygon_api_key=polygon_api_key,
            polygon_has_paid_subscription=polygon_has_paid_subscription,
            indicators_file=indicators_file,
            show_indicators=show_indicators,
            save_logfile=save_logfile,
            **kwargs,
        )
        return results<|MERGE_RESOLUTION|>--- conflicted
+++ resolved
@@ -23,13 +23,8 @@
 from lumibot.traders import Trader
 
 from .strategy_executor import StrategyExecutor
-<<<<<<< HEAD
-
-
-=======
 from .credentials import credentials
     
->>>>>>> 79b9a60b
 class CustomLoggerAdapter(logging.LoggerAdapter):
     def __init__(self, logger, extra):
         super().__init__(logger, extra)
@@ -233,14 +228,6 @@
         # Create an adapter with 'strategy_name' set to the instance's name
         self.logger = CustomLoggerAdapter(logger, {'strategy_name': self._name})
 
-<<<<<<< HEAD
-        self.discord_webhook_url = discord_webhook_url
-        if account_history_db_connection_str:
-            self.db_connection_str = account_history_db_connection_str
-            logging.warning(
-                "account_history_db_connection_str is deprecated and will be removed in future versions, please use db_connection_str instead")
-
-=======
         self.discord_webhook_url = discord_webhook_url if discord_webhook_url is not None else credentials['DISCORD_WEBHOOK_URL']
         
         if account_history_db_connection_str: 
@@ -251,7 +238,6 @@
         else:
             self.db_connection_str = credentials['DB_CONNECTION_STR']
             
->>>>>>> 79b9a60b
         self.discord_account_summary_footer = discord_account_summary_footer
         self.backup_table_name="vars_backup"
 
@@ -855,14 +841,11 @@
         buy_trading_fees=[],
         sell_trading_fees=[],
         api_key=None,
-<<<<<<< HEAD
         polygon_api_key=None,
         polygon_has_paid_subscription=None,  # Depricated, this is now automatic. Remove in future versions.
         use_other_option_source=False,
         thetadata_username=None,
         thetadata_password=None,
-=======
->>>>>>> 79b9a60b
         indicators_file=None,
         show_indicators=True,
         save_logfile=False,
@@ -1023,7 +1006,6 @@
         if name is None:
             name = cls.__name__
 
-<<<<<<< HEAD
         if not api_key and polygon_api_key:
             api_key = polygon_api_key
 
@@ -1036,8 +1018,6 @@
             optionsource_class = None
             use_other_option_source = False
 
-=======
->>>>>>> 79b9a60b
         # Make a string with 6 random numbers/letters (upper and lowercase) to avoid overwriting
         random_string = "".join(random.choices(string.ascii_letters + string.digits, k=6))
 
