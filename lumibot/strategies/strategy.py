import logging

from lumibot.entities import Asset, Order

from ._strategy import _Strategy


class Strategy(_Strategy):
    @property
    def name(self):
        return self._name

    @property
    def initial_budget(self):
        return self._initial_budget

    @property
    def minutes_before_closing(self):
        return self._minutes_before_closing

    @minutes_before_closing.setter
    def minutes_before_closing(self, value):
        self._minutes_before_closing = value

    @property
    def sleeptime(self):
        return self._sleeptime

    @sleeptime.setter
    def sleeptime(self, value):
        self._sleeptime = value

    @property
    def parameters(self):
        return self._parameters

    @property
    def is_backtesting(self):
        return self._is_backtesting

    @property
    def portfolio_value(self):
        return self._portfolio_value

    @property
    def unspent_money(self):
        return self._unspent_money

    @property
    def first_iteration(self):
        return self._first_iteration

    @property
    def stats_file(self):
        return self._stats_file

    @property
    def stats(self):
        return self._stats

    @property
    def analysis(self):
        return self._analysis

    @property
    def risk_free_rate(self):
        return self._risk_free_rate

    # =======Helper methods=======================

    def log_message(self, message):
        message = "Strategy %s: %s" % (self.name, message)
        logging.info(message)
        return message

    # ======Order methods shortcuts===============

    def create_order(
        self,
        asset,
        quantity,
        side,
        limit_price=None,
        stop_price=None,
        time_in_force="day",
        exchange="SMART",
    ):
        asset = self._set_asset_mapping(asset)
        order = Order(
            self.name,
            asset,
            quantity,
            side,
            limit_price=limit_price,
            stop_price=stop_price,
            time_in_force=time_in_force,
            exchange=exchange,
            sec_type=asset.asset_types,
            expiration=asset.expiration,
            strike=asset.strike,
            right=asset.right,
            multiplier=asset.multiplier,
        )
        return order

    # =======Broker methods shortcuts============

    def await_market_to_open(self):
        """Executes infinite loop until market opens"""
        return self.broker.await_market_to_open()

    def await_market_to_close(self):
        """Sleep until market closes"""
        return self.broker.await_market_to_close()

    def get_tracked_position(self, asset):
        """get a tracked position given
        an asset for the current strategy"""
        asset = self._set_asset_mapping(asset)
        return self.broker.get_tracked_position(self.name, asset)

    def get_tracked_positions(self):
        """get all tracked positions for the current strategy"""
        return self.broker.get_tracked_positions(self.name)

    @property
    def positions(self):
        return self.get_tracked_positions()

    def get_contract_details(self, asset):
        asset = self._set_asset_mapping(asset)
        return self.broker.get_contract_details(asset)

    def get_tracked_order(self, identifier):
        """get a tracked order given an identifier.
        Check that the order belongs to current strategy"""
        order = self.broker.get_tracked_order(identifier)
        if order.strategy == self.name:
            return order
        return None

    def get_tracked_orders(self):
        """get all tracked orders for a given strategy"""
        return self.broker.get_tracked_orders(self.name)

    def get_tracked_assets(self):
        """Get the list of assets for positions
        and open orders for the current strategy"""
        return self.broker.get_tracked_assets(self.name)

    def get_asset_potential_total(self, asset):
        """given current strategy and a asset, check the ongoing
        position and the tracked order and returns the total
        number of shares provided all orders went through"""
        asset = self._set_asset_mapping(asset)
        return self.broker.get_asset_potential_total(self.name, asset)

    def submit_order(self, order):
        """Submit an order for an asset"""
        return self.broker.submit_order(order)

    def submit_orders(self, orders):
        """submit orders"""
        return self.broker.submit_orders(orders)

    def cancel_order(self, order):
        """Cancel an order"""
        return self.broker.cancel_order(order)

    def cancel_orders(self, orders):
        """cancel orders"""
        return self.broker.cancel_orders(orders)

    def cancel_open_orders(self):
        """cancel all the strategy open orders"""
        return self.broker.cancel_open_orders(self.name)

    def sell_all(self, cancel_open_orders=True, at_broker=False):
        """sell all strategy positions"""
<<<<<<< HEAD
        self.broker.sell_all(
            self.name, cancel_open_orders=cancel_open_orders, at_broker=at_broker
        )
=======
        return self.broker.sell_all(self.name, cancel_open_orders=cancel_open_orders)
>>>>>>> 77e04025

    def get_last_price(self, asset):
        """Takes an asset asset and returns the last known price"""
        asset = self._set_asset_mapping(asset)
        return self.broker.get_last_price(asset)

    def get_tick(self, asset):
        """Takes an asset asset and returns the last known price"""
        asset = self._set_asset_mapping(asset)
        return self.broker.get_tick(asset)

    def get_last_prices(self, assets):
        """Takes a list of assets and returns the last known prices"""
        symbol_asset = isinstance(assets[0], str)
        if symbol_asset:
            assets = [self._set_asset_mapping(asset) for asset in assets]

        asset_prices = self.broker.get_last_prices(assets)

        if symbol_asset:
            return {a.symbol: p for a, p in asset_prices.items()}
        else:
            return asset_prices

<<<<<<< HEAD
    def get_tradable_assets(self, easy_to_borrow=None, filter_func=None):
        """Get the list of all tradable assets
        within the current broker from the market"""
        return self.broker.get_tradable_assets(
            easy_to_borrow=easy_to_borrow, filter_func=filter_func
        )

    def options_params(self, asset, exchange="", underlyingConId=""):
        asset = self._set_asset_mapping(asset)
        return self.broker.option_params(
            asset=asset, exchange=exchange, underlyingConId=underlyingConId
        )

=======
>>>>>>> 77e04025
    # =======Data source methods=================

    @property
    def timezone(self):
        return self.data_source.DEFAULT_TIMEZONE

    @property
    def pytz(self):
        return self.data_source.DEFAULT_PYTZ

    def get_datetime(self):
        return self.data_source.get_datetime()

    def get_timestamp(self):
        return self.data_source.get_timestamp()

    def get_round_minute(self, timeshift=0):
        return self.data_source.get_round_minute(timeshift=timeshift)

    def get_last_minute(self):
        return self.data_source.get_last_minute()

    def get_round_day(self, timeshift=0):
        return self.data_source.get_round_day(timeshift=timeshift)

    def get_last_day(self):
        return self.data_source.get_last_day()

    def get_datetime_range(self, length, timestep="minute", timeshift=None):
        return self.data_source.get_datetime_range(
            length, timestep=timestep, timeshift=timeshift
        )

    def localize_datetime(self, dt):
        return self.data_source.localize_datetime(dt)

    def to_default_timezone(self, dt):
        return self.data_source.to_default_timezone(dt)

    def create_asset(
        self,
        symbol,
        asset_type=None,
        name="",
        expiration="",
        strike="",
        right="",
        multiplier=100,
    ):
        """Create an asset object."""
        return Asset(
            symbol,
            asset_type=asset_type,
            name=name,
            expiration=expiration,
            strike=strike,
            right=right,
            multiplier=multiplier,
        )

    def get_symbol_bars(
        self,
        asset,
        length,
        timestep="",
        timeshift=None,
    ):
        """Get bars for a given asset"""
        asset = self._set_asset_mapping(asset)
        if not timestep:
            timestep = self.data_source.MIN_TIMESTEP
        return self.data_source.get_symbol_bars(
            asset, length, timestep=timestep, timeshift=timeshift
        )

    def get_bars(
        self,
        assets,
        length,
        timestep="",
        timeshift=None,
        chunk_size=100,
        max_workers=200,
    ):
        """Get bars for the list of assets"""
        assets = [self._set_asset_mapping(asset) for asset in assets]
        if not timestep:
            timestep = self.data_source.MIN_TIMESTEP
        return self.data_source.get_bars(
            assets,
            length,
            timestep=timestep,
            timeshift=timeshift,
            chunk_size=chunk_size,
            max_workers=max_workers,
        )

    def get_yesterday_dividend(self, asset):
        asset = self._set_asset_mapping(asset)
        return self.data_source.get_yesterday_dividend(asset)

    def get_yesterday_dividends(self, assets):
        assets = [self._set_asset_mapping(asset) for asset in assets]
        return self.data_source.get_yesterday_dividends(assets)

    # =======Lifecycle methods====================

    def initialize(self):
        """Use this lifecycle method to initialize parameters"""
        pass

    def before_market_opens(self):
        """Lifecycle method executed before market opens
        Example: self.cancel_open_orders()"""
        pass

    def before_starting_trading(self):
        """Lifecycle method executed after the market opens
        and before entering the trading loop. Use this method
        for daily resetting variables"""
        pass

    def on_trading_iteration(self):
        """Use this lifecycle method for trading.
        Will be executed indefinetly until there
        will be only self.minutes_before_closing
        minutes before market closes"""
        pass

    def trace_stats(self, context, snapshot_before):
        """Lifecycle method that will be executed after
        on_trading_iteration. context is a dictionary containing
        on_trading_iteration locals() in last call. Use this
        method to dump stats"""
        return {}

    def before_market_closes(self):
        """Use this lifecycle method to execude code
        self.minutes_before_closing minutes before closing.
        Example: self.sell_all()"""
        pass

    def after_market_closes(self):
        """Use this lifecycle method to execute code
        after market closes. Exampling: dumping stats/reports"""
        pass

    def on_strategy_end(self):
        """Use this lifecycle method to execute code
        when strategy reached its end. Used to dump
        statistics when backtesting finishes"""
        pass

    # ======Events methods========================

    def on_bot_crash(self, error):
        """Use this lifecycle event to execute code
        when an exception is raised and the bot crashes"""
        self.on_abrupt_closing()

    def on_abrupt_closing(self):
        """Use this lifecycle event to execute code
        when the main trader was shut down (Keybord Interuption, ...)
        Example: self.sell_all()"""
        pass

    def on_new_order(self, order):
        """Use this lifecycle event to execute code
        when a new order is being processed by the broker"""
        pass

    def on_canceled_order(self, order):
        """Use this lifecycle event to execute code
        when an order has been canceled by the broker"""
        pass

    def on_partially_filled_order(self, order, price, quantity):
        """Use this lifecycle event to execute code
        when an order has been partially filled by the broker"""
        pass

    def on_filled_order(self, position, order, price, quantity):
        """Use this lifecycle event to execute code
        when an order has been filled by the broker"""
        pass<|MERGE_RESOLUTION|>--- conflicted
+++ resolved
@@ -177,13 +177,9 @@
 
     def sell_all(self, cancel_open_orders=True, at_broker=False):
         """sell all strategy positions"""
-<<<<<<< HEAD
         self.broker.sell_all(
             self.name, cancel_open_orders=cancel_open_orders, at_broker=at_broker
         )
-=======
-        return self.broker.sell_all(self.name, cancel_open_orders=cancel_open_orders)
->>>>>>> 77e04025
 
     def get_last_price(self, asset):
         """Takes an asset asset and returns the last known price"""
@@ -208,7 +204,6 @@
         else:
             return asset_prices
 
-<<<<<<< HEAD
     def get_tradable_assets(self, easy_to_borrow=None, filter_func=None):
         """Get the list of all tradable assets
         within the current broker from the market"""
@@ -222,8 +217,6 @@
             asset=asset, exchange=exchange, underlyingConId=underlyingConId
         )
 
-=======
->>>>>>> 77e04025
     # =======Data source methods=================
 
     @property
