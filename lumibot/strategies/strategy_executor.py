--- conflicted
+++ resolved
@@ -258,16 +258,8 @@
         self._after_market_closes()
 
     def run(self):
-<<<<<<< HEAD
         # Overloading the broker sleep method
         self.broker.sleep = self.safe_sleep
-=======
-        # Overloading the default lumibot_sleep method
-        lumibot_time.lumibot_sleep = self.safe_sleep
-
-        # Warning users that they should not call time.sleep within lumibot
-        time.sleep = lumibot_time.warning_time_sleep
->>>>>>> 7d6d237c
 
         self._initialize()
         while self.broker.should_continue() and self.should_continue:
