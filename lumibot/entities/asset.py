--- conflicted
+++ resolved
@@ -68,10 +68,4 @@
         else:
             return stock_repr + option_repr
 
-<<<<<<< HEAD
-    # Option methods
-    def is_option(self):
-        return self._asset_type == 'option'
-=======
->>>>>>> 45bb3a11
 
