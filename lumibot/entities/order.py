--- conflicted
+++ resolved
@@ -26,15 +26,12 @@
         trail_price=None,
         trail_percent=None,
         time_in_force="day",
-<<<<<<< HEAD
-=======
         sec_type="STK",
         exchange="SMART",
         expiration="",
         strike="",
         right="",
         multiplier="",
->>>>>>> b01d6c99
         position_filled=False,
     ):
         if isinstance(asset, str):
@@ -75,13 +72,6 @@
         self._filled_event = Event()
         self._closed_event = Event()
 
-        # setting events
-        self._new_event = Event()
-        self._canceled_event = Event()
-        self._partial_filled_event = Event()
-        self._filled_event = Event()
-        self._closed_event = Event()
-
         # setting internal variables
         self._raw = None
         self._transmitted = False
@@ -236,8 +226,6 @@
             increment = -increment
         return increment
 
-<<<<<<< HEAD
-=======
     def is_option(self):
         # Return true if this order is an option.
         if self.sec_type == 'OPT':
@@ -272,7 +260,6 @@
         logging.info("Waiting for broker to execute order %r" % self)
         self._closed_event.wait()
         logging.info("Order %r executed by broker" % self)
->>>>>>> b01d6c99
     # ======Setting the events methods===========
 
     def set_new(self):
